# Copyright (c) 2023 The STE||AR-Group
#
# SPDX-License-Identifier: BSL-1.0
# Distributed under the Boost Software License, Version 1.0. (See accompanying
# file LICENSE_1_0.txt or copy at http://www.boost.org/LICENSE_1_0.txt)

<<<<<<< HEAD
set(tests relocate relocate_at uninitialized_relocate)
=======
set(tests relocate relocate_at uninitialized_relocate_n_primitive)
>>>>>>> 1ec0c0f0

if(HPX_WITH_CXX20_COROUTINES)
  set(tests ${tests} generator)
endif()

foreach(test ${tests})

  set(test_PARAMETERS THREADS_PER_LOCALITY 4)

  set(sources ${test}.cpp)

  source_group("Source Files" FILES ${sources})

  add_hpx_executable(
    ${test}_test INTERNAL_FLAGS
    SOURCES ${sources} ${${test}_FLAGS}
    EXCLUDE_FROM_ALL
    HPX_PREFIX ${HPX_BUILD_PREFIX}
    FOLDER "Tests/Unit/Modules/Core/TypeSupport"
  )

  add_hpx_unit_test("modules.type_support" ${test} ${${test}_PARAMETERS})

endforeach()

if(HPX_WITH_COMPILE_ONLY_TESTS)
  # add compile time tests
<<<<<<< HEAD
  set(compile_tests is_relocatable is_trivially_relocatable)
=======
  set(compile_tests is_relocatable is_trivially_relocatable
                    is_contiguous_iterator
  )
>>>>>>> 1ec0c0f0

  if(HPX_WITH_FAIL_COMPILE_TESTS)
    set(fail_compile_tests fail_relocate_at fail_uninitialized_relocate)
    foreach(fail_compile_test ${fail_compile_tests})
      set(${fail_compile_test}_FLAGS FAILURE_EXPECTED)
    endforeach()

    set(compile_tests ${compile_tests} ${fail_compile_tests})
  endif()

  foreach(compile_test ${compile_tests})
    set(sources ${compile_test}.cpp)

    source_group("Source Files" FILES ${sources})

    add_hpx_unit_compile_test(
      "modules.type_support" ${compile_test}
      SOURCES ${sources} ${${compile_test}_FLAGS}
      FOLDER "Tests/Unit/Modules/Core/TypeSupport/CompileOnly"
    )

  endforeach()

endif()<|MERGE_RESOLUTION|>--- conflicted
+++ resolved
@@ -4,11 +4,7 @@
 # Distributed under the Boost Software License, Version 1.0. (See accompanying
 # file LICENSE_1_0.txt or copy at http://www.boost.org/LICENSE_1_0.txt)
 
-<<<<<<< HEAD
-set(tests relocate relocate_at uninitialized_relocate)
-=======
 set(tests relocate relocate_at uninitialized_relocate_n_primitive)
->>>>>>> 1ec0c0f0
 
 if(HPX_WITH_CXX20_COROUTINES)
   set(tests ${tests} generator)
@@ -36,13 +32,9 @@
 
 if(HPX_WITH_COMPILE_ONLY_TESTS)
   # add compile time tests
-<<<<<<< HEAD
-  set(compile_tests is_relocatable is_trivially_relocatable)
-=======
   set(compile_tests is_relocatable is_trivially_relocatable
                     is_contiguous_iterator
   )
->>>>>>> 1ec0c0f0
 
   if(HPX_WITH_FAIL_COMPILE_TESTS)
     set(fail_compile_tests fail_relocate_at fail_uninitialized_relocate)
