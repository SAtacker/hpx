--- conflicted
+++ resolved
@@ -462,35 +462,7 @@
     template <std::ptrdiff_t LeastMaxValue = PTRDIFF_MAX>
     using counting_semaphore = detail::counting_semaphore<LeastMaxValue>;
 
-<<<<<<< HEAD
-    // A binary semaphore should be more efficient than the default
-    // implementation of a counting semaphore with a unit resource count.
-    namespace detail {
-
-        template <typename Mutex = hpx::spinlock>
-        class binary_semaphore : public counting_semaphore<1, Mutex>
-        {
-        public:
-            binary_semaphore(binary_semaphore const&) = delete;
-            binary_semaphore& operator=(binary_semaphore const&) = delete;
-            binary_semaphore(binary_semaphore&&) = delete;
-            binary_semaphore& operator=(binary_semaphore&&) = delete;
-
-        public:
-            explicit binary_semaphore(std::ptrdiff_t value = 1)
-              : counting_semaphore<1, Mutex>(value)
-            {
-            }
-
-            ~binary_semaphore() = default;
-        };
-    }    // namespace detail
-
-    using binary_semaphore = detail::binary_semaphore<>;
-
-=======
     ///////////////////////////////////////////////////////////////////////////
->>>>>>> 0d2766cd
     template <typename Mutex = hpx::spinlock, int N = 0>
     class counting_semaphore_var
       : public detail::counting_semaphore<PTRDIFF_MAX, Mutex>
