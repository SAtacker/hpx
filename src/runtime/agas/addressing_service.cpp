////////////////////////////////////////////////////////////////////////////////
//  Copyright (c) 2011 Bryce Adelstein-Lelbach
//  Copyright (c) 2011-2014 Hartmut Kaiser
//
//  Distributed under the Boost Software License, Version 1.0. (See accompanying
//  file LICENSE_1_0.txt or copy at http://www.boost.org/LICENSE_1_0.txt)
////////////////////////////////////////////////////////////////////////////////

#include <hpx/config.hpp>
#include <hpx/exception.hpp>
#include <hpx/hpx.hpp>
#include <hpx/runtime/agas/addressing_service.hpp>
#include <hpx/runtime/agas/big_boot_barrier.hpp>
#include <hpx/runtime/agas/component_namespace.hpp>
#include <hpx/runtime/agas/locality_namespace.hpp>
#include <hpx/runtime/agas/primary_namespace.hpp>
#include <hpx/runtime/agas/symbol_namespace.hpp>
#include <hpx/runtime/agas/server/component_namespace.hpp>
#include <hpx/runtime/agas/server/locality_namespace.hpp>
#include <hpx/runtime/agas/server/primary_namespace.hpp>
#include <hpx/runtime/agas/server/symbol_namespace.hpp>
#include <hpx/util/logging.hpp>
#include <hpx/util/runtime_configuration.hpp>
#include <hpx/util/safe_lexical_cast.hpp>
#include <hpx/include/performance_counters.hpp>
#include <hpx/performance_counters/counter_creators.hpp>
#include <hpx/lcos/wait_all.hpp>
#include <hpx/lcos/broadcast.hpp>

#include <boost/format.hpp>
#include <boost/icl/closed_interval.hpp>
#include <boost/lexical_cast.hpp>
#include <boost/serialization/vector.hpp>

namespace hpx { namespace agas
{

struct addressing_service::bootstrap_data_type
{ // {{{
    bootstrap_data_type()
      : primary_ns_server_()
      , locality_ns_server_(&primary_ns_server_)
      , component_ns_server_()
      , symbol_ns_server_()
    {}

    void register_counter_types()
    {
        server::locality_namespace::register_counter_types();
        server::primary_namespace::register_counter_types();
        server::component_namespace::register_counter_types();
        server::symbol_namespace::register_counter_types();
    }

    void register_server_instance(char const* servicename)
    {
        locality_ns_server_.register_server_instance(servicename);
        primary_ns_server_.register_server_instance(servicename);
        component_ns_server_.register_server_instance(servicename);
        symbol_ns_server_.register_server_instance(servicename);
    }

    void unregister_server_instance(error_code& ec)
    {
        locality_ns_server_.unregister_server_instance(ec);
        if (!ec) primary_ns_server_.unregister_server_instance(ec);
        if (!ec) component_ns_server_.unregister_server_instance(ec);
        if (!ec) symbol_ns_server_.unregister_server_instance(ec);
    }

    server::primary_namespace primary_ns_server_;
    server::locality_namespace locality_ns_server_;
    server::component_namespace component_ns_server_;
    server::symbol_namespace symbol_ns_server_;
}; // }}}

struct addressing_service::hosted_data_type
{ // {{{
    hosted_data_type()
      : primary_ns_server_()
      , symbol_ns_server_()
    {}

    void register_counter_types()
    {
        server::primary_namespace::register_counter_types();
        server::symbol_namespace::register_counter_types();
    }

    void register_server_instance(char const* servicename
      , boost::uint32_t locality_id)
    {
        primary_ns_server_.register_server_instance(servicename, locality_id);
        symbol_ns_server_.register_server_instance(servicename, locality_id);
    }

    void unregister_server_instance(error_code& ec)
    {
        primary_ns_server_.unregister_server_instance(ec);
        if (!ec) symbol_ns_server_.unregister_server_instance(ec);
    }

    locality_namespace locality_ns_;
    component_namespace component_ns_;

    server::primary_namespace primary_ns_server_;
    server::symbol_namespace symbol_ns_server_;
}; // }}}

struct addressing_service::gva_cache_key
{ // {{{ gva_cache_key implementation
  private:
    typedef boost::icl::closed_interval<naming::gid_type, std::less>
        key_type;

    key_type key_;

  public:
    gva_cache_key()
      : key_()
    {}

    explicit gva_cache_key(
        naming::gid_type const& id_
      , boost::uint64_t count_ = 1
        )
      : key_(naming::detail::get_stripped_gid(id_)
           , naming::detail::get_stripped_gid(id_) + (count_ - 1))
    {
        HPX_ASSERT(count_);
    }

    naming::gid_type get_gid() const
    {
        return boost::icl::lower(key_);
    }

    boost::uint64_t get_count() const
    {
        naming::gid_type const size = boost::icl::length(key_);
        HPX_ASSERT(size.get_msb() == 0);
        return size.get_lsb();
    }

    friend bool operator<(
        gva_cache_key const& lhs
      , gva_cache_key const& rhs
        )
    {
        return boost::icl::exclusive_less(lhs.key_, rhs.key_);
    }

    friend bool operator==(
        gva_cache_key const& lhs
      , gva_cache_key const& rhs
        )
    {
        // Is lhs in rhs?
        if (1 == lhs.get_count() && 1 != rhs.get_count())
            return boost::icl::contains(rhs.key_, lhs.key_);

        // Is rhs in lhs?
        else if (1 != lhs.get_count() && 1 == rhs.get_count())
            return boost::icl::contains(lhs.key_, rhs.key_);

        // Direct hit
        return lhs.key_ == rhs.key_;
    }
}; // }}}

struct addressing_service::gva_erase_policy
{ // {{{ gva_erase_policy implementation
    gva_erase_policy(
        naming::gid_type const& id
      , boost::uint64_t count
        )
      : entry(id, count)
    {}

    typedef std::pair<
        gva_cache_key, boost::cache::entries::lfu_entry<gva>
    > entry_type;

    bool operator()(
        entry_type const& p
        ) const
    {
        return p.first == entry;
    }

    gva_cache_key entry;
}; // }}}

addressing_service::addressing_service(
    parcelset::parcelhandler& ph
  , util::runtime_configuration const& ini_
  , runtime_mode runtime_type_
    )
  : gva_cache_(new gva_cache_type)
  , console_cache_(naming::invalid_locality_id)
  , max_refcnt_requests_(ini_.get_agas_max_pending_refcnt_requests())
  , refcnt_requests_count_(0)
  , enable_refcnt_caching_(true)
  , refcnt_requests_(new refcnt_requests_type)
  , service_type(ini_.get_agas_service_mode())
  , runtime_type(runtime_type_)
  , caching_(ini_.get_agas_caching_mode())
  , range_caching_(caching_ ? ini_.get_agas_range_caching_mode() : false)
  , action_priority_(ini_.get_agas_dedicated_server() ?
        threads::thread_priority_normal : threads::thread_priority_boost)
  , rts_lva_(0)
  , mem_lva_(0)
  , state_(starting)
  , locality_()
{ // {{{
<<<<<<< HEAD
    boost::shared_ptr<parcelset::parcelport> pp = ph.get_bootstrap_parcelport();
    create_big_boot_barrier(pp ? pp.get() : 0, ph.endpoints(), ini_);
=======
    // finish initialization of parcel handler
    ph.set_agas_resolver(*this);

    parcelset::parcelport & pp = *ph.get_bootstrap_parcelport();
    create_big_boot_barrier(pp, ph.endpoints(), ini_);
>>>>>>> c15dfb0a

    if (caching_)
        gva_cache_->reserve(ini_.get_agas_local_cache_size());

    if (service_type == service_mode_bootstrap)
    {
        launch_bootstrap(pp, ph.endpoints(), ini_);
    }
}

void addressing_service::initialize(
    parcelset::parcelhandler& ph, boost::uint64_t rts_lva, boost::uint64_t mem_lva)
{
    rts_lva_ = rts_lva;
    mem_lva_ = mem_lva;
    boost::shared_ptr<parcelset::parcelport> pp = ph.get_bootstrap_parcelport();
    // now, boot the parcel port
    if(pp)
        pp->run(false);

    if (service_type == service_mode_bootstrap)
    {
        get_big_boot_barrier().wait_bootstrap();
    }
    else
    {
        launch_hosted();
        get_big_boot_barrier().wait_hosted(&hosted->primary_ns_server_, &hosted->symbol_ns_server_);
    }

    set_status(running);
} // }}}

void* addressing_service::get_hosted_primary_ns_ptr() const
{
    HPX_ASSERT(0 != hosted.get());
    return &hosted->primary_ns_server_;
}

void* addressing_service::get_hosted_symbol_ns_ptr() const
{
    HPX_ASSERT(0 != hosted.get());
    return &hosted->symbol_ns_server_;
}

void* addressing_service::get_bootstrap_locality_ns_ptr() const
{
    HPX_ASSERT(0 != bootstrap.get());
    return &bootstrap->locality_ns_server_;
}

void* addressing_service::get_bootstrap_primary_ns_ptr() const
{
    HPX_ASSERT(0 != bootstrap.get());
    return &bootstrap->primary_ns_server_;
}

void* addressing_service::get_bootstrap_component_ns_ptr() const
{
    HPX_ASSERT(0 != bootstrap.get());
    return &bootstrap->component_ns_server_;
}

void* addressing_service::get_bootstrap_symbol_ns_ptr() const
{
    HPX_ASSERT(0 != bootstrap.get());
    return &bootstrap->symbol_ns_server_;
}

namespace detail
{
    boost::uint32_t get_number_of_pus_in_cores(boost::uint32_t num_cores);
}

void addressing_service::launch_bootstrap(
    boost::shared_ptr<parcelset::parcelport> pp
  , parcelset::endpoints_type const & endpoints
  , util::runtime_configuration const& ini_
    )
{ // {{{
    bootstrap = boost::make_shared<bootstrap_data_type>();

    runtime& rt = get_runtime();

    naming::gid_type const here =
        naming::get_gid_from_locality_id(HPX_AGAS_BOOTSTRAP_PREFIX);

    // store number of cores used by other processes
    boost::uint32_t cores_needed = rt.assign_cores();
    boost::uint32_t first_used_core = rt.assign_cores(
        here, cores_needed);

    util::runtime_configuration& cfg = rt.get_config();
    cfg.set_first_used_core(first_used_core);
    HPX_ASSERT(pp ? pp->here() == pp->agas_locality(cfg) : true);
    rt.assign_cores();

    naming::gid_type const locality_gid = bootstrap_locality_namespace_gid();
    gva locality_gva(here,
        server::locality_namespace::get_component_type(), 1U,
            static_cast<void*>(&bootstrap->locality_ns_server_));
    locality_ns_addr_ = naming::address(here,
        server::locality_namespace::get_component_type(),
            static_cast<void*>(&bootstrap->locality_ns_server_));

    naming::gid_type const primary_gid = bootstrap_primary_namespace_gid();
    gva primary_gva(here,
        server::primary_namespace::get_component_type(), 1U,
            static_cast<void*>(&bootstrap->primary_ns_server_));
    primary_ns_addr_ = naming::address(here,
        server::primary_namespace::get_component_type(),
            static_cast<void*>(&bootstrap->primary_ns_server_));

    naming::gid_type const component_gid = bootstrap_component_namespace_gid();
    gva component_gva(here,
        server::component_namespace::get_component_type(), 1U,
            static_cast<void*>(&bootstrap->component_ns_server_));
    component_ns_addr_ = naming::address(here,
        server::component_namespace::get_component_type(),
            static_cast<void*>(&bootstrap->component_ns_server_));

    naming::gid_type const symbol_gid = bootstrap_symbol_namespace_gid();
    gva symbol_gva(here,
        server::symbol_namespace::get_component_type(), 1U,
            static_cast<void*>(&bootstrap->symbol_ns_server_));
    symbol_ns_addr_ = naming::address(here,
        server::symbol_namespace::get_component_type(),
            static_cast<void*>(&bootstrap->symbol_ns_server_));

    set_local_locality(here);
    rt.get_config().parse("assigned locality",
        boost::str(boost::format("hpx.locality!=%1%")
                  % naming::get_locality_id_from_gid(here)));

    boost::uint32_t num_threads = hpx::util::get_entry_as<boost::uint32_t>(
        ini_, "hpx.os_threads", 1u);
    request locality_req(locality_ns_allocate, endpoints, 4, num_threads); //-V112
    bootstrap->locality_ns_server_.remote_service(locality_req);

    naming::gid_type runtime_support_gid1(here);
    runtime_support_gid1.set_lsb(rt.get_runtime_support_lva());
    naming::gid_type runtime_support_gid2(here);
    runtime_support_gid2.set_lsb(boost::uint64_t(0));

    gva runtime_support_address(here
      , components::get_component_type<components::server::runtime_support>()
      , 1U, rt.get_runtime_support_lva());

    request reqs[] =
    {
        request(primary_ns_bind_gid, locality_gid, locality_gva
          , naming::get_locality_id_from_gid(locality_gid))
      , request(primary_ns_bind_gid, primary_gid, primary_gva
          , naming::get_locality_id_from_gid(primary_gid))
      , request(primary_ns_bind_gid, component_gid, component_gva
          , naming::get_locality_id_from_gid(component_gid))
      , request(primary_ns_bind_gid, symbol_gid, symbol_gva
          , naming::get_locality_id_from_gid(symbol_gid))
    };

    for (std::size_t i = 0; i < (sizeof(reqs) / sizeof(request)); ++i)
        bootstrap->primary_ns_server_.remote_service(reqs[i]);

    register_name("/0/agas/locality#0", here);
    if (is_console())
        register_name("/0/locality#console", here);

    naming::gid_type lower, upper;
    get_id_range(HPX_INITIAL_GID_RANGE, lower, upper);
    rt.get_id_pool().set_range(lower, upper);

//    get_big_boot_barrier().wait();
//    set_status(running);
} // }}}

void addressing_service::launch_hosted()
{ // {{{
    hosted = boost::make_shared<hosted_data_type>();

//    get_big_boot_barrier().wait(&hosted->primary_ns_server_);
//    set_status(running);
} // }}}

void addressing_service::adjust_local_cache_size()
{ // {{{
    // adjust the local AGAS cache size for the number of connected localities
    if (caching_)
    {
        util::runtime_configuration const& cfg = get_runtime().get_config();
        std::size_t local_cache_size = cfg.get_agas_local_cache_size();
        std::size_t local_cache_size_per_thread =
            cfg.get_agas_local_cache_size_per_thread();

        std::size_t cache_size = (std::max)(local_cache_size,
                local_cache_size_per_thread * std::size_t(get_num_overall_threads()));
        if (cache_size > gva_cache_->capacity())
            gva_cache_->reserve(cache_size);

        LAGAS_(info) << (boost::format(
            "addressing_service::adjust_local_cache_size, local_cache_size(%1%), "
            "local_cache_size_per_thread(%2%), cache_size(%3%)")
            % local_cache_size % local_cache_size_per_thread % cache_size);
    }
} // }}}

void addressing_service::set_local_locality(naming::gid_type const& g)
{
    locality_ = g;
    if (is_bootstrap())
        bootstrap->primary_ns_server_.set_local_locality(g);
    else
        hosted->primary_ns_server_.set_local_locality(g);
}

response addressing_service::service(
    request const& req
  , error_code& ec
    )
{ // {{{
    if (req.get_action_code() & primary_ns_service)
    {
        if (is_bootstrap())
            return bootstrap->primary_ns_server_.service(req, ec);
        return hosted->primary_ns_server_.service(req, ec);
    }

    else if (req.get_action_code() & component_ns_service)
    {
        if (is_bootstrap())
            return bootstrap->component_ns_server_.service(req, ec);
        return hosted->component_ns_.service(req, action_priority_, ec);
    }

    else if (req.get_action_code() & symbol_ns_service)
    {
        if (is_bootstrap())
            return bootstrap->symbol_ns_server_.service(req, ec);
        return hosted->symbol_ns_server_.service(req, ec);
    }

    else if (req.get_action_code() & locality_ns_service)
    {
        if (is_bootstrap())
            return bootstrap->locality_ns_server_.service(req, ec);
        return hosted->locality_ns_.service(req, action_priority_, ec);
    }

    HPX_THROWS_IF(ec, bad_action_code
        , "addressing_service::service"
        , "invalid action code encountered in request")
    return response();
} // }}}

std::vector<response> addressing_service::bulk_service(
    std::vector<request> const& req
  , error_code& ec
    )
{ // {{{
    // FIXME: For now, we just send it to the primary namespace, assuming that
    // most requests will end up there anyways. The primary namespace will
    // route the requests to other namespaces (and the other namespaces would
    // also route requests intended for the primary namespace).
    if (is_bootstrap())
        return bootstrap->primary_ns_server_.bulk_service(req, ec);
    return hosted->primary_ns_server_.bulk_service(req, ec);
} // }}}

bool addressing_service::register_locality(
    parcelset::endpoints_type const & endpoints
  , naming::gid_type& prefix
  , boost::uint32_t num_threads
  , error_code& ec
    )
{ // {{{
    try {
        request req(locality_ns_allocate, endpoints, 0, num_threads, prefix);
        response rep;

        if (is_bootstrap())
            rep = bootstrap->locality_ns_server_.service(req, ec);
        else
            rep = hosted->locality_ns_.service(req, action_priority_, ec);

        if (ec || (success != rep.get_status()))
            return false;

        prefix = naming::get_gid_from_locality_id(rep.get_locality_id());

        {
            mutex_type::scoped_lock l(resolved_localities_mtx_);
            std::pair<resolved_localities_type::iterator, bool> res
                = resolved_localities_.insert(std::make_pair(
                    prefix
                  , endpoints
                ));
            HPX_ASSERT(res.second);
        }

        return true;
    }
    catch (hpx::exception const& e) {
        HPX_RETHROWS_IF(ec, e, "addressing_service::register_locality");
        return false;
    }
} // }}}

void addressing_service::register_console(parcelset::endpoints_type const & eps)
{
    mutex_type::scoped_lock l(resolved_localities_mtx_);
    std::pair<resolved_localities_type::iterator, bool> res
        = resolved_localities_.insert(std::make_pair(
            naming::get_gid_from_locality_id(0)
          , eps
        ));
    HPX_ASSERT(res.second);
}

parcelset::endpoints_type const & addressing_service::resolve_locality(
    naming::gid_type const & gid
  , error_code& ec
    )
{ // {{{
    mutex_type::scoped_lock l(resolved_localities_mtx_);
    resolved_localities_type::iterator it = resolved_localities_.find(gid);
    if(it == resolved_localities_.end())
    {
        parcelset::endpoints_type endpoints;
        // The locality hasn't been requested to be resolved yet. Do it now.
        request req(locality_ns_resolve_locality, gid);

        if(is_bootstrap())
        {
            endpoints
                = bootstrap->locality_ns_server_.service(req, ec).get_endpoints();
            HPX_THROWS_IF(ec, internal_server_error
              , "addressing_service::resolve_locality"
              , "could not resolve locality to endpoints");
        }
        else
        {
            hpx::util::scoped_unlock<mutex_type::scoped_lock> ul(l);
            future<parcelset::endpoints_type> endpoints_future =
                hosted->locality_ns_.service_async<parcelset::endpoints_type>(
                    req
                  , action_priority_
                );
            if(0 == threads::get_self_ptr())
            {
                while(!endpoints_future.is_ready()) ;
            }
            endpoints = endpoints_future.get(ec);
        }
        if(HPX_UNLIKELY(!util::insert_checked(resolved_localities_.insert(
            std::make_pair(
                gid
              , endpoints
            )
        ), it)))
        {
            HPX_THROWS_IF(ec, internal_server_error
              , "addressing_service::resolve_locality"
              , "resolved locality insertion failed "
                "due to a locking error or memory corruption");
        }
    }
    return it->second;
} // }}}

// TODO: We need to ensure that the locality isn't unbound while it still holds
// referenced objects.
bool addressing_service::unregister_locality(
    naming::gid_type const & gid
  , error_code& ec
    )
{ // {{{
    try {
        request req(locality_ns_free, gid);
        response rep;

        if (is_bootstrap())
            bootstrap->unregister_server_instance(ec);
        else
            hosted->unregister_server_instance(ec);

        if (ec)
            return false;

        if (is_bootstrap())
            rep = bootstrap->locality_ns_server_.service(req, ec);
        else
            rep = hosted->locality_ns_.service(req, action_priority_, ec);

        if (ec || (success != rep.get_status()))
            return false;

        {
            mutex_type::scoped_lock l(resolved_localities_mtx_);
            resolved_localities_type::iterator it = resolved_localities_.find(gid);
            if(it != resolved_localities_.end())
                resolved_localities_.erase(it);
        }

        return true;
    }
    catch (hpx::exception const& e) {
        HPX_RETHROWS_IF(ec, e, "addressing_service::unregister_locality");
        return false;
    }
} // }}}

bool addressing_service::get_console_locality(
    naming::gid_type& prefix
  , error_code& ec
    )
{ // {{{
    try {
        if (get_status() != running)
        {
            if (&ec != &throws)
                ec = make_success_code();
            return false;
        }

        if (is_console())
        {
            prefix = get_local_locality();
            if (&ec != &throws)
                ec = make_success_code();
            return true;
        }

        {
            mutex_type::scoped_lock lock(console_cache_mtx_);

            if (console_cache_ != naming::invalid_locality_id)
            {
                prefix = naming::get_gid_from_locality_id(console_cache_);
                if (&ec != &throws)
                    ec = make_success_code();
                return true;
            }
        }

        std::string key("/0/locality#console");

        request req(symbol_ns_resolve, key);
        response rep;

        if (is_bootstrap())
            rep = bootstrap->symbol_ns_server_.service(req, ec);
        else
            rep = stubs::symbol_namespace::service(key, req, action_priority_, ec);

        if (!ec && (rep.get_gid() != naming::invalid_gid) &&
            (rep.get_status() == success))
        {
            prefix = rep.get_gid();
            boost::uint32_t console = naming::get_locality_id_from_gid(prefix);

            {
                mutex_type::scoped_lock lock(console_cache_mtx_);
                if (console_cache_ == naming::invalid_locality_id) {
                    console_cache_ = console;
                }
                else {
                    HPX_ASSERT(console_cache_ == console);
                }
            }

            LAGAS_(debug) <<
                ( boost::format(
                  "addressing_server::get_console_locality, "
                  "caching console locality, prefix(%1%)")
                % console);

            return true;
        }

        return false;
    }
    catch (hpx::exception const& e) {
        HPX_RETHROWS_IF(ec, e, "addressing_service::get_console_locality");
        return false;
    }
} // }}}

bool addressing_service::get_localities(
    std::vector<naming::gid_type>& locality_ids
  , components::component_type type
  , error_code& ec
    )
{ // {{{ get_locality_ids implementation
    try {
        if (type != components::component_invalid)
        {
            request req(component_ns_resolve_id, type);
            response rep;

            if (is_bootstrap())
                rep = bootstrap->component_ns_server_.service(req, ec);
            else
                rep = hosted->component_ns_.service(req, action_priority_, ec);

            if (ec || (success != rep.get_status()))
                return false;

            const std::vector<boost::uint32_t> p = rep.get_localities();

            if (!p.size())
                return false;

            locality_ids.clear();
            for (std::size_t i = 0; i < p.size(); ++i)
                locality_ids.push_back(naming::get_gid_from_locality_id(p[i]));

            return true;
        }

        else
        {
            request req(locality_ns_localities);
            response rep;

            if (is_bootstrap())
                rep = bootstrap->locality_ns_server_.service(req, ec);
            else
                rep = hosted->locality_ns_.service(req, action_priority_, ec);

            if (ec || (success != rep.get_status()))
                return false;

            const std::vector<boost::uint32_t> p = rep.get_localities();

            if (!p.size())
                return false;

            locality_ids.clear();
            for (std::size_t i = 0; i < p.size(); ++i)
                locality_ids.push_back(naming::get_gid_from_locality_id(p[i]));

            return true;
        }
    }
    catch (hpx::exception const& e) {
        HPX_RETHROWS_IF(ec, e, "addressing_service::get_locality_ids");
        return false;
    }
} // }}}

std::map<naming::gid_type, parcelset::endpoints_type>
    addressing_service::get_resolved_localities(error_code& ec)
{ // {{{ get_resolved_localities_async implementation
    request req(locality_ns_resolved_localities);
    response rep;
    if(is_bootstrap())
        rep = bootstrap->locality_ns_server_.service(req, ec);
    else
        rep = hosted->locality_ns_.service(req, action_priority_, ec);

    if(ec || success != rep.get_status())
    {
        HPX_THROWS_IF(ec, internal_server_error
          , "addressing_service::get_reolved_localities"
          , "unable to received resolved the locality endpoints");
        return std::map<naming::gid_type, parcelset::endpoints_type>();
    }
    return rep.get_resolved_localities();
} //}}}

///////////////////////////////////////////////////////////////////////////////
boost::uint32_t addressing_service::get_num_localities(
    components::component_type type
  , error_code& ec
    )
{ // {{{ get_num_localities implementation
    try {
        if (type == components::component_invalid)
        {
            request req(locality_ns_num_localities, type);
            response rep;

            if (is_bootstrap())
                rep = bootstrap->locality_ns_server_.service(req, ec);
            else
                rep = hosted->locality_ns_.service(req, action_priority_, ec);

            if (ec || (success != rep.get_status()))
                return boost::uint32_t(-1);

            return rep.get_num_localities();
        }

        request req(component_ns_num_localities, type);
        response rep;

        if (is_bootstrap())
            rep = bootstrap->component_ns_server_.service(req, ec);
        else
            rep = hosted->component_ns_.service(req, action_priority_, ec);

        if (ec || (success != rep.get_status()))
            return boost::uint32_t(-1);

        return rep.get_num_localities();
    }
    catch (hpx::exception const& e) {
        HPX_RETHROWS_IF(ec, e, "addressing_service::get_num_localities");
    }
    return boost::uint32_t(-1);
} // }}}

lcos::future<boost::uint32_t> addressing_service::get_num_localities_async(
    components::component_type type
    )
{ // {{{ get_num_localities implementation
    if (type == components::component_invalid)
    {
        naming::id_type const target = bootstrap_locality_namespace_id();
        request req(locality_ns_num_localities, type);
        return stubs::locality_namespace::service_async<boost::uint32_t>(target, req);
    }

    naming::id_type const target = bootstrap_component_namespace_id();
    request req(component_ns_num_localities, type);
    return stubs::component_namespace::service_async<boost::uint32_t>(target, req);
} // }}}

///////////////////////////////////////////////////////////////////////////////
boost::uint32_t addressing_service::get_num_overall_threads(
    error_code& ec
    )
{ // {{{ get_num_overall_threads implementation
    try {
        request req(locality_ns_num_threads);
        response rep;

        if (is_bootstrap())
            rep = bootstrap->locality_ns_server_.service(req, ec);
        else
            rep = hosted->locality_ns_.service(req, action_priority_, ec);

        if (ec || (success != rep.get_status()))
            return boost::uint32_t(0);

        return rep.get_num_overall_threads();
    }
    catch (hpx::exception const& e) {
        HPX_RETHROWS_IF(ec, e, "addressing_service::get_num_overall_threads");
    }
    return boost::uint32_t(0);
} // }}}

lcos::future<boost::uint32_t> addressing_service::get_num_overall_threads_async()
{ // {{{
    naming::id_type const target = bootstrap_locality_namespace_id();
    request req(locality_ns_num_threads);
    return stubs::locality_namespace::service_async<boost::uint32_t>(target, req);
} // }}}

std::vector<boost::uint32_t> addressing_service::get_num_threads(
    error_code& ec
    )
{ // {{{ get_num_threads implementation
    try {
        request req(locality_ns_num_threads);
        response rep;

        if (is_bootstrap())
            rep = bootstrap->locality_ns_server_.service(req, ec);
        else
            rep = hosted->locality_ns_.service(req, action_priority_, ec);

        if (ec || (success != rep.get_status()))
            return std::vector<boost::uint32_t>();

        return rep.get_num_threads();
    }
    catch (hpx::exception const& e) {
        HPX_RETHROWS_IF(ec, e, "addressing_service::get_num_threads");
    }
    return std::vector<boost::uint32_t>();
} // }}}

lcos::future<std::vector<boost::uint32_t> > addressing_service::get_num_threads_async()
{ // {{{
    naming::id_type const target = bootstrap_locality_namespace_id();
    request req(locality_ns_num_threads);
    return stubs::locality_namespace::service_async<
        std::vector<boost::uint32_t> >(target, req);
} // }}}

///////////////////////////////////////////////////////////////////////////////
components::component_type addressing_service::get_component_id(
    std::string const& name
  , error_code& ec
    )
{ /// {{{
    try {
        request req(component_ns_bind_name, name);
        response rep;

        if (is_bootstrap())
            rep = bootstrap->component_ns_server_.service(req, ec);
        else
            rep = hosted->component_ns_.service(req, action_priority_, ec);

        if (ec || (success != rep.get_status()))
            return components::component_invalid;

        return rep.get_component_type();
    }
    catch (hpx::exception const& e) {
        HPX_RETHROWS_IF(ec, e, "addressing_service::get_component_id");
        return components::component_invalid;
    }
} // }}}

void addressing_service::iterate_types(
    iterate_types_function_type const& f
  , error_code& ec
    )
{ // {{{
    try {
        request req(component_ns_iterate_types, f);

        if (is_bootstrap())
            bootstrap->component_ns_server_.service(req, ec);
        else
            hosted->component_ns_.service(req, action_priority_, ec);
    }
    catch (hpx::exception const& e) {
        HPX_RETHROWS_IF(ec, e, "addressing_service::iterate_types");
    }
} // }}}

std::string addressing_service::get_component_type_name(
    components::component_type id
  , error_code& ec
    )
{ // {{{
    try {
        request req(component_ns_get_component_type_name, id);
        response rep;

        if (is_bootstrap())
            rep = bootstrap->component_ns_server_.service(req, ec);
        else
            rep = hosted->component_ns_.service(req, action_priority_, ec);

        return rep.get_component_typename();
    }
    catch (hpx::exception const& e) {
        HPX_RETHROWS_IF(ec, e, "addressing_service::iterate_types");
    }
    return "<unknown>";
} // }}}

components::component_type addressing_service::register_factory(
    boost::uint32_t prefix
  , std::string const& name
  , error_code& ec
    )
{ // {{{
    try {
        request req(component_ns_bind_prefix, name, prefix);
        response rep;

        if (is_bootstrap())
            rep = bootstrap->component_ns_server_.service(req, ec);
        else
            rep = hosted->component_ns_.service(req, action_priority_, ec);

        if (ec || (success != rep.get_status() && no_success != rep.get_status()))
            return components::component_invalid;

        return rep.get_component_type();
    }
    catch (hpx::exception const& e) {
        HPX_RETHROWS_IF(ec, e, "addressing_service::register_factory");
        return components::component_invalid;
    }
} // }}}

///////////////////////////////////////////////////////////////////////////////
bool addressing_service::get_id_range(
    boost::uint64_t count
  , naming::gid_type& lower_bound
  , naming::gid_type& upper_bound
  , error_code& ec
    )
{ // {{{ get_id_range implementation
    try {
        // parcelset::endpoints_type() is an obsolete, dummy argument
        request req(primary_ns_allocate, parcelset::endpoints_type(), count, boost::uint32_t(-1));
        response rep;

        if (is_bootstrap())
            rep = bootstrap->primary_ns_server_.service(req, ec);
        else
            rep = hosted->primary_ns_server_.service(req, ec);

        error const s = rep.get_status();

        if (ec || (success != s && repeated_request != s))
            return false;

        lower_bound = rep.get_lower_bound();
        upper_bound = rep.get_upper_bound();

        return success == s;
    }
    catch (hpx::exception const& e) {
        HPX_RETHROWS_IF(ec, e, "addressing_service::get_id_range");
        return false;
    }
} // }}}

bool addressing_service::bind_range_local(
    naming::gid_type const& lower_id
  , boost::uint64_t count
  , naming::address const& baseaddr
  , boost::uint64_t offset
  , error_code& ec
    )
{ // {{{ bind_range implementation
    try {
        naming::gid_type const& prefix = baseaddr.locality_;

        // Create a global virtual address from the legacy calling convention
        // parameters
        gva const g(prefix, baseaddr.type_, count, baseaddr.address_, offset);

        request req(primary_ns_bind_gid, lower_id, g,
            naming::get_locality_id_from_gid(lower_id));
        response rep;

        if (is_bootstrap())
            rep = bootstrap->primary_ns_server_.service(req, ec);
        else
            rep = hosted->primary_ns_server_.service(req, ec);

        error const s = rep.get_status();

        if (ec || (success != s && repeated_request != s))
            return false;

        if(range_caching_)
        {
            // Put the range into the cache.
            update_cache_entry(lower_id, g, ec);
        }
        else
        {
            // Only put the first GID in the range into the cache
            gva const first_g = g.resolve(lower_id, lower_id);
            update_cache_entry(lower_id, first_g, ec);
        }

        if (ec)
            return false;

        return true;
    }
    catch (hpx::exception const& e) {
        HPX_RETHROWS_IF(ec, e, "addressing_service::bind_range_local");
        return false;
    }
} // }}}

bool addressing_service::bind_postproc(
    future<response> f, naming::gid_type const& lower_id, gva const& g
    )
{
    response rep = f.get();
    error const s = rep.get_status();
    if (success != s && repeated_request != s)
        return false;

    if(range_caching_)
    {
        // Put the range into the cache.
        update_cache_entry(lower_id, g);
    }
    else
    {
        // Only put the first GID in the range into the cache
        gva const first_g = g.resolve(lower_id, lower_id);
        update_cache_entry(lower_id, first_g);
    }

    return true;
}

hpx::future<bool> addressing_service::bind_range_async(
    naming::gid_type const& lower_id
  , boost::uint64_t count
  , naming::address const& baseaddr
  , boost::uint64_t offset
  , boost::uint32_t locality_id
    )
{
    // ask server
    naming::gid_type const& prefix = baseaddr.locality_;

    // Create a global virtual address from the legacy calling convention
    // parameters.
    gva const g(prefix, baseaddr.type_, count, baseaddr.address_, offset);

    naming::id_type target(
        stubs::primary_namespace::get_service_instance(lower_id)
      , naming::id_type::unmanaged);

    request req(primary_ns_bind_gid, lower_id, g, locality_id);
    response rep;

    using util::placeholders::_1;
    future<response> f =
        stubs::primary_namespace::service_async<response>(target, req);
    return f.then(
        util::bind(&addressing_service::bind_postproc, this, _1, lower_id, g)
    );
}

bool addressing_service::unbind_range_local(
    naming::gid_type const& lower_id
  , boost::uint64_t count
  , naming::address& addr
  , error_code& ec
    )
{ // {{{ unbind_range implementation
    try {
        request req(primary_ns_unbind_gid, lower_id, count);
        response rep;

//         if (get_status() == running &&
//             naming::get_locality_id_from_gid(lower_id) !=
//                 naming::get_locality_id_from_gid(locality_))
//         {
//             naming::id_type target(
//                 stubs::primary_namespace::get_service_instance(lower_id)
//               , naming::id_type::unmanaged);
//
//             rep = stubs::primary_namespace::service(
//                 target, req, threads::thread_priority_default, ec);
//         }
//         else

        if (is_bootstrap())
            rep = bootstrap->primary_ns_server_.service(req, ec);
        else
            rep = hosted->primary_ns_server_.service(req, ec);

        if (ec || (success != rep.get_status()))
            return false;

        // I'm afraid that this will break the first form of paged caching,
        // so it's commented out for now.
        //cache_mutex_type::scoped_lock lock(hosted->gva_cache_mtx_);
        //gva_erase_policy ep(lower_id, count);
        //hosted->gva_cache_->erase(ep);

        gva const& gaddr = rep.get_gva();
        addr.locality_ = gaddr.prefix;
        addr.type_ = gaddr.type;
        addr.address_ = gaddr.lva();

        return true;
    }
    catch (hpx::exception const& e) {
        HPX_RETHROWS_IF(ec, e, "addressing_service::unbind_range_local");
        return false;
    }
} // }}}

/// This function will test whether the given address refers to an object
/// living on the locality of the caller. We rely completely on the local AGAS
/// cache and local AGAS instance, assuming that everything which is not in
/// the cache is not local.

// bool addressing_service::is_local_address(
//     naming::gid_type const& id
//   , naming::address& addr
//   , error_code& ec
//     )
// {
//     // Resolve the address of the GID.
//
//     // NOTE: We do not throw here for a reason; it is perfectly valid for the
//     // GID to not be found in the local AGAS instance.
//     if (!resolve(id, addr, ec) || ec)
//         return false;
//
//     return addr.locality_ == get_here();
// }

bool addressing_service::is_local_address_cached(
    naming::gid_type const& id
  , naming::address& addr
  , error_code& ec
    )
{
    // Try to resolve the address of the GID from the locally available
    // information.

    // NOTE: We do not throw here for a reason; it is perfectly valid for the
    // GID to not be found in the cache.
    if (!resolve_cached(id, addr, ec) || ec)
    {
        if (ec) return false;

        // try also the local part of AGAS before giving up
        if (!resolve_full_local(id, addr, ec) || ec)
            return false;
    }

    return addr.locality_ == get_local_locality();
}

// Return true if at least one address is local.
// bool addressing_service::is_local_address(
//     naming::gid_type const* gids
//   , naming::address* addrs
//   , std::size_t size
//   , boost::dynamic_bitset<>& locals
//   , error_code& ec
//     )
// {
//     // Try the cache
//     if (caching_)
//     {
//         bool all_resolved = resolve_cached(gids, addrs, size, locals, ec);
//         if (ec)
//             return false;
//         if (all_resolved)
//             return locals.any();      // all destinations resolved
//     }
//
//     if (!resolve_full(gids, addrs, size, locals, ec) || ec)
//         return false;
//
//     return locals.any();
// }

bool addressing_service::is_local_lva_encoded_address(
    boost::uint64_t msb
    )
{
    // NOTE: This should still be migration safe.
    return naming::detail::strip_internal_bits_from_gid(msb) ==
        get_local_locality().get_msb();
}

bool addressing_service::resolve_locally_known_addresses(
    naming::gid_type const& id
  , naming::address& addr
    )
{
    // LVA-encoded GIDs (located on this machine)
    boost::uint64_t lsb = id.get_lsb();
    boost::uint64_t msb = naming::detail::strip_internal_bits_from_gid(id.get_msb());

    if (is_local_lva_encoded_address(msb))
    {
        addr.locality_ = get_local_locality();

        // An LSB of 0 references the runtime support component
        HPX_ASSERT(rts_lva_);

        if (0 == lsb || lsb == rts_lva_)
        {
            addr.type_ = components::component_runtime_support;
            addr.address_ = rts_lva_;
        }
        else
        {
            HPX_ASSERT(mem_lva_);

            addr.type_ = components::component_memory;
            addr.address_ = mem_lva_;
        }

        return true;
    }

    // authoritative AGAS component address resolution
    if (HPX_AGAS_LOCALITY_NS_MSB == msb && HPX_AGAS_LOCALITY_NS_LSB == lsb)
    {
        addr = locality_ns_addr_;
        return true;
    }

    if (HPX_AGAS_PRIMARY_NS_MSB == msb && HPX_AGAS_PRIMARY_NS_LSB == lsb)
    {
        addr = primary_ns_addr_;
        return true;
    }

    if (HPX_AGAS_COMPONENT_NS_MSB == msb && HPX_AGAS_COMPONENT_NS_LSB == lsb)
    {
        addr = component_ns_addr_;
        return true;
    }

    if (HPX_AGAS_SYMBOL_NS_MSB == msb && HPX_AGAS_SYMBOL_NS_LSB == lsb)
    {
        addr = symbol_ns_addr_;
        return true;
    }

    return false;
} // }}}

bool addressing_service::resolve_full_local(
    naming::gid_type const& id
  , naming::address& addr
  , error_code& ec
    )
{ // {{{ resolve implementation
    try {
        // special cases
        if (resolve_locally_known_addresses(id, addr))
            return true;

        request req(primary_ns_resolve_gid, id);
        response rep;

        if (is_bootstrap())
            rep = bootstrap->primary_ns_server_.service(req, ec);
        else
            rep = hosted->primary_ns_server_.service(req, ec);

        if (ec || (success != rep.get_status()))
            return false;

        // Resolve the gva to the real resolved address (which is just a gva
        // with as fully resolved LVA and an offset of zero).
        naming::gid_type base_gid = rep.get_base_gid();
        gva const base_gva = rep.get_gva();

        gva const g = base_gva.resolve(id, base_gid);

        addr.locality_ = g.prefix;
        addr.type_ = g.type;
        addr.address_ = g.lva();

        if(range_caching_)
        {
            // Put the range into the cache.
            update_cache_entry(base_gid, base_gva, ec);
        }
        else
        {
            // Put the fully resolved gva into the cache.
            update_cache_entry(id, g, ec);
        }

        if (ec)
            return false;

        if (&ec != &throws)
            ec = make_success_code();

        return true;
    }
    catch (hpx::exception const& e) {
        HPX_RETHROWS_IF(ec, e, "addressing_service::resolve_full_local");
        return false;
    }
} // }}}

bool addressing_service::resolve_cached(
    naming::gid_type const& id
  , naming::address& addr
  , error_code& ec
    )
{ // {{{ resolve_cached implementation

    // special cases
    if (resolve_locally_known_addresses(id, addr))
        return true;
    if (ec) return false;

    // If caching is disabled, bail
    if (!caching_)
    {
        if (&ec != &throws)
            ec = make_success_code();
        return false;
    }

    // first look up the requested item in the cache
    gva_cache_key k(id);
    gva_cache_key idbase;
    gva_cache_type::entry_type e;

    cache_mutex_type::scoped_lock lock(gva_cache_mtx_);

    // Check if the entry is currently in the cache
    if (gva_cache_->get_entry(k, idbase, e))
    {
        const boost::uint64_t id_msb =
            naming::detail::strip_internal_bits_from_gid(id.get_msb());

        if (HPX_UNLIKELY(id_msb != idbase.get_gid().get_msb()))
        {
            HPX_THROWS_IF(ec, internal_server_error
              , "addressing_service::resolve_cached"
              , "bad entry in cache, MSBs of GID base and GID do not match");
            return false;
        }

        gva const& g = e.get();

        addr.locality_ = g.prefix;
        addr.type_ = g.type;
        addr.address_ = g.lva(id, idbase.get_gid());

        lock.unlock();

        if (&ec != &throws)
            ec = make_success_code();

/*
        LAGAS_(debug) <<
            ( boost::format(
                "addressing_service::resolve_cached, "
                "cache hit for address %1%, lva %2% (base %3%, lva %4%)")
            % id
            % reinterpret_cast<void*>(addr.address_)
            % idbase.get_gid()
            % reinterpret_cast<void*>(g.lva()));
*/

        return true;
    }

    if (&ec != &throws)
        ec = make_success_code();

    LAGAS_(debug) <<
        ( boost::format(
            "addressing_service::resolve_cached, "
            "cache miss for address %1%")
        % id);

    return false;
} // }}}

hpx::future<naming::address> addressing_service::resolve_async(
    naming::gid_type const& gid
    )
{
    if (!gid)
    {
        HPX_THROW_EXCEPTION(bad_parameter,
            "addressing_service::resolve_async",
            "invalid reference id");
        return make_ready_future(naming::address());
    }

    // Try the cache.
    if (caching_)
    {
        naming::address addr;
        error_code ec;
        if (resolve_cached(gid, addr, ec))
            return make_ready_future(addr);

        if (ec)
        {
            return hpx::make_exceptional_future<naming::address>(
                hpx::detail::access_exception(ec));
        }
    }

    // now try the AGAS service
    return resolve_full_async(gid);
}

hpx::future<naming::id_type> addressing_service::get_colocation_id_async(
    naming::id_type const& id
    )
{
    if (!id)
    {
        HPX_THROW_EXCEPTION(bad_parameter,
            "addressing_service::get_colocation_id_async",
            "invalid reference id");
        return make_ready_future(naming::invalid_id);
    }

    agas::request req(agas::primary_ns_resolve_gid, id.get_gid());
    naming::id_type service_target(
        agas::stubs::primary_namespace::get_service_instance(id.get_gid())
        , naming::id_type::unmanaged);

    return stubs::primary_namespace::service_async<naming::id_type>(
        service_target, req);
}

///////////////////////////////////////////////////////////////////////////////
naming::address addressing_service::resolve_full_postproc(
    future<response> f, naming::gid_type const& id
    )
{
    naming::address addr;

    response rep = f.get();
    if (success != rep.get_status())
    {
        HPX_THROW_EXCEPTION(bad_parameter,
            "addressing_service::resolve_full_postproc",
            "could no resolve global id");
        return addr;
    }

    // Resolve the gva to the real resolved address (which is just a gva
    // with as fully resolved LVA and and offset of zero).
    naming::gid_type base_gid = rep.get_base_gid();
    gva const base_gva = rep.get_gva();

    gva const g = base_gva.resolve(id, base_gid);

    addr.locality_ = g.prefix;
    addr.type_ = g.type;
    addr.address_ = g.lva();


    if(range_caching_)
    {
        // Put the range into the cache.
        update_cache_entry(base_gid, base_gva);
    }
    else
    {
        // Put the fully resolved gva into the cache.
        update_cache_entry(id, g);
    }

    return addr;
}

hpx::future<naming::address> addressing_service::resolve_full_async(
    naming::gid_type const& gid
    )
{
    if (!gid)
    {
        HPX_THROW_EXCEPTION(bad_parameter,
            "addressing_service::resolve_full_async",
            "invalid reference id");
        return make_ready_future(naming::address());
    }

    // handle special cases
    naming::address addr;
    if (resolve_locally_known_addresses(gid, addr))
        return make_ready_future(addr);

    // ask server
    request req(primary_ns_resolve_gid, gid);
    naming::id_type target(
        stubs::primary_namespace::get_service_instance(gid)
      , naming::id_type::unmanaged);

    using util::placeholders::_1;
    future<response> f =
        stubs::primary_namespace::service_async<response>(target, req);
    return f.then(
        util::bind(&addressing_service::resolve_full_postproc, this, _1, gid)
    );
}

///////////////////////////////////////////////////////////////////////////////
bool addressing_service::resolve_full_local(
    naming::gid_type const* gids
  , naming::address* addrs
  , std::size_t count
  , boost::dynamic_bitset<>& locals
  , error_code& ec
    )
{
    locals.resize(count);

    try {
        std::vector<request> reqs;
        reqs.reserve(count);

        // special cases
        for (std::size_t i = 0; i != count; ++i)
        {
            if (!addrs[i])
            {
                bool is_local = resolve_locally_known_addresses(gids[i], addrs[i]);
                locals.set(i, is_local);
            }
            else
            {
                locals.set(i, true);
            }

            if (!addrs[i] && !locals.test(i))
            {
                reqs.push_back(request(primary_ns_resolve_gid, gids[i]));
            }
        }

        if (reqs.empty()) {
            // all gids have been resolved
            if (&ec != &throws)
                ec = make_success_code();
            return true;
        }

        std::vector<response> reps;
        if (is_bootstrap())
            reps = bootstrap->primary_ns_server_.bulk_service(reqs, ec);
        else
            reps = hosted->primary_ns_server_.bulk_service(reqs, ec);

        if (ec)
            return false;

        std::size_t j = 0;
        for (std::size_t i = 0; i != count; ++i)
        {
            if (addrs[i] || locals.test(i))
                continue;

            HPX_ASSERT(j < reps.size());
            if (success != reps[j].get_status())
                return false;

            // Resolve the gva to the real resolved address (which is just a gva
            // with as fully resolved LVA and and offset of zero).
            naming::gid_type base_gid = reps[j].get_base_gid();
            gva const base_gva = reps[j].get_gva();

            gva const g = base_gva.resolve(gids[i], base_gid);

            naming::address& addr = addrs[i];
            addr.locality_ = g.prefix;
            addr.type_ = g.type;
            addr.address_ = g.lva();


            if(range_caching_)
            {
                // Put the range into the cache.
                update_cache_entry(base_gid, base_gva, ec);
            }
            else
            {
                // Put the fully resolved gva into the cache.
                update_cache_entry(gids[i], g, ec);
            }

            if (ec)
                return false;

            ++j;
        }

        if (&ec != &throws)
            ec = make_success_code();

        return true;
    }
    catch (hpx::exception const& e) {
        HPX_RETHROWS_IF(ec, e, "addressing_service::resolve_full");
        return false;
    }
}

bool addressing_service::resolve_cached(
    naming::gid_type const* gids
  , naming::address* addrs
  , std::size_t count
  , boost::dynamic_bitset<>& locals
  , error_code& ec
    )
{
    locals.resize(count);

    std::size_t resolved = 0;
    for (std::size_t i = 0; i != count; ++i)
    {
        if (!addrs[i] && !locals.test(i))
        {
            bool was_resolved = resolve_cached(gids[i], addrs[i], ec);
            if (ec)
                return false;
            if (was_resolved)
                ++resolved;

            if (addrs[i].locality_ == get_local_locality())
                locals.set(i, true);
        }

        else if (addrs[i].locality_ == get_local_locality())
        {
            ++resolved;
            locals.set(i, true);
        }
    }

    return resolved == count;   // returns whether all have been resolved
}

///////////////////////////////////////////////////////////////////////////////
void addressing_service::route(
    parcelset::parcel const& p
  , HPX_STD_FUNCTION<void(boost::system::error_code const&,
        parcelset::parcel const&)> const& f
    )
{
    // compose request
    request req(primary_ns_route, p);
    naming::id_type const* ids = p.get_destinations();

    naming::id_type const target(
        stubs::primary_namespace::get_service_instance(ids[0])
      , naming::id_type::unmanaged);

    typedef server::primary_namespace::service_action action_type;

    // Determine whether the gid is local or remote
    naming::address addr;
    if (is_local_address_cached(target.get_gid(), addr))
    {
        // route through the local AGAS service instance
        applier::detail::apply_l_p<action_type>(
            target, addr, action_priority_, req);
        f(boost::system::error_code(), parcelset::parcel());      // invoke callback
        return;
    }

    // apply remotely, route through main AGAS service if the destination is
    // a service instance
    if (!addr)
    {
        if (stubs::primary_namespace::is_service_instance(ids[0]) ||
            stubs::symbol_namespace::is_service_instance(ids[0]))
        {
            // construct wrapper parcel
            naming::id_type const route_target(
                bootstrap_primary_namespace_gid(), naming::id_type::unmanaged);

            parcelset::parcel route_p(route_target, primary_ns_addr_
              , new hpx::actions::transfer_action<action_type>(action_priority_,
                    util::forward_as_tuple(req)));

            // send to the main AGAS instance for routing
            hpx::applier::get_applier().get_parcel_handler().put_parcel(route_p, f);
            return;
        }
    }

    // apply directly as we have the resolved destination address
    applier::detail::apply_r_p_cb<action_type>(std::move(addr), target,
        action_priority_, f, req);
}

///////////////////////////////////////////////////////////////////////////////
// The parameter 'compensated_credit' holds the amount of credits to be added
// to the acknowledged number of credits. The compensated credits are non-zero
// if there was a pending decref request at the point when the incref was sent.
// The pending decref was subtracted from the amount of credits to incref.
boost::int64_t addressing_service::synchronize_with_async_incref(
    hpx::future<boost::int64_t> fut
  , naming::id_type const& id
  , boost::int64_t compensated_credit
    )
{
    return fut.get() + compensated_credit;
}

lcos::future<boost::int64_t> addressing_service::incref_async(
    naming::gid_type const& gid
  , boost::int64_t credit
  , naming::id_type const& keep_alive
    )
{ // {{{ incref implementation
    if (HPX_UNLIKELY(0 == threads::get_self_ptr()))
    {
        // reschedule this call as an HPX thread
        lcos::future<boost::int64_t> (
                addressing_service::*incref_async_ptr)(
            naming::gid_type const&
          , boost::int64_t
          , naming::id_type const&
        ) = &addressing_service::incref_async;

        return async(incref_async_ptr, this, gid, credit, keep_alive);
    }

    if (HPX_UNLIKELY(0 >= credit))
    {
        HPX_THROW_EXCEPTION(bad_parameter
          , "addressing_service::incref_async"
          , boost::str(boost::format("invalid credit count of %1%") % credit));
        return lcos::future<boost::int64_t>();
    }

    HPX_ASSERT(keep_alive != naming::invalid_id);

    typedef refcnt_requests_type::value_type mapping;

    // Some examples of calculating the compensated credits below
    //
    //  case   pending   credits   remaining   sent to   compensated
    //  no     decref              decrefs     AGAS      credits
    // ------+---------+---------+------------+--------+-------------
    //   1         0        10        0           0        10
    //   2        10         9        1           0        10
    //   3        10        10        0           0        10
    //   4        10        11        0           1        10

    std::pair<naming::gid_type, boost::int64_t> pending_incref;
    bool has_pending_incref = false;
    boost::int64_t pending_decrefs = 0;

    {
        mutex_type::scoped_lock l(refcnt_requests_mtx_);

        typedef refcnt_requests_type::iterator iterator;

        naming::gid_type raw = naming::detail::get_stripped_gid(gid);

        iterator matches = refcnt_requests_->find(raw);
        if (matches != refcnt_requests_->end())
        {
            pending_decrefs = matches->second;
            matches->second += credit;

            // Increment requests need to be handled immediately.

            // If the given incref was fully compensated by a pending decref
            // (i.e. match_data is less than 0) then there is no need
            // to do anything more.
            if (matches->second > 0)
            {
                // credit > decrefs (case no 4): store the remaining incref to
                // be handled below.
                pending_incref = mapping(matches->first, matches->second);
                has_pending_incref = true;

                refcnt_requests_->erase(matches);
            }
            else if (matches->second == 0)
            {
                // credit == decref (case no. 3): if the incref offsets any
                // pending decref, just remove the pending decref request.
                refcnt_requests_->erase(matches);
            }
            else
            {
                // credit < decref (case no. 2): do nothing
            }
        }
        else
        {
            // case no. 1
            pending_incref = mapping(raw, credit);
            has_pending_incref = true;
        }
    }

    if (!has_pending_incref)
    {
        // no need to talk to AGAS, acknowledge the incref immediately
        return hpx::make_ready_future(pending_decrefs);
    }

    naming::gid_type const e_lower = pending_incref.first;
    request req(primary_ns_increment_credit, e_lower, pending_incref.second);

    naming::id_type target(
        stubs::primary_namespace::get_service_instance(e_lower)
      , naming::id_type::unmanaged);

    lcos::future<boost::int64_t> f =
        stubs::primary_namespace::service_async<boost::int64_t>(target, req);

    // pass the amount of compensated decrefs to the callback
    using util::placeholders::_1;
    return f.then(
        util::bind(&addressing_service::synchronize_with_async_incref,
            this, _1, keep_alive, pending_decrefs));
} // }}}

///////////////////////////////////////////////////////////////////////////////
void addressing_service::decref(
    naming::gid_type const& gid
  , boost::int64_t credit
  , error_code& ec
    )
{ // {{{ decref implementation
    if (HPX_UNLIKELY(0 == threads::get_self_ptr()))
    {
        // reschedule this call as an HPX thread
        void (addressing_service::*decref_ptr)(
            naming::gid_type const&
          , boost::int64_t
          , error_code&
        ) = &addressing_service::decref;

        threads::register_thread_nullary(
            util::bind(decref_ptr, this, gid, credit, boost::ref(throws)),
            "addressing_service::decref");
        return;
    }

    if (HPX_UNLIKELY(credit <= 0))
    {
        HPX_THROWS_IF(ec, bad_parameter
          , "addressing_service::decref"
          , boost::str(boost::format("invalid credit count of %1%") % credit));
        return;
    }

    try {
        naming::gid_type raw = naming::detail::get_stripped_gid(gid);
        mutex_type::scoped_lock l(refcnt_requests_mtx_);

        // Match the decref request with entries in the incref table
        typedef refcnt_requests_type::iterator iterator;
        typedef refcnt_requests_type::value_type mapping;

        iterator matches = refcnt_requests_->find(raw);
        if (matches != refcnt_requests_->end())
        {
            matches->second -= credit;
        }
        else
        {
            std::pair<iterator, bool> p =
                refcnt_requests_->insert(mapping(raw, -credit));

            if (HPX_UNLIKELY(!p.second))
            {
                l.unlock();

                HPX_THROWS_IF(ec, bad_parameter
                  , "addressing_service::decref"
                  , boost::str(boost::format("couldn't insert decref request "
                        "for %1% (%2%)") % raw % credit));
                return;
            }
        }

        send_refcnt_requests(l, ec);
    }
    catch (hpx::exception const& e) {
        HPX_RETHROWS_IF(ec, e, "addressing_service::decref");
    }
} // }}}

///////////////////////////////////////////////////////////////////////////////
bool addressing_service::register_name(
    std::string const& name
  , naming::gid_type const& id
  , error_code& ec
    )
{ // {{{
    try {
        request req(symbol_ns_bind, name, id);
        response rep;

        if (is_bootstrap() && name.size() >= 2 && name[1] == '0' && name[0] == '/')
            rep = bootstrap->symbol_ns_server_.service(req, ec);
        else
            rep = stubs::symbol_namespace::service(name, req, action_priority_, ec);

        return !ec && (success == rep.get_status());
    }
    catch (hpx::exception const& e) {
        HPX_RETHROWS_IF(ec, e, "addressing_service::register_name");
        return false;
    }
} // }}}

static bool correct_credit_on_failure(future<bool> f, naming::id_type id,
    boost::int64_t mutable_gid_credit, boost::int64_t new_gid_credit)
{
    // Return the credit to the GID if the operation failed
    if (f.has_exception() && mutable_gid_credit != 0)
    {
        naming::detail::add_credit_to_gid(id.get_gid(), new_gid_credit);
        return false;
    }
    return true;
}

lcos::future<bool> addressing_service::register_name_async(
    std::string const& name
  , naming::id_type const& id
    )
{ // {{{
    // We need to modify the reference count.
    naming::gid_type& mutable_gid = const_cast<naming::id_type&>(id).get_gid();
    naming::gid_type new_gid = naming::detail::split_gid_if_needed(mutable_gid);

    request req(symbol_ns_bind, name, new_gid);

    future<bool> f = stubs::symbol_namespace::service_async<bool>(
        name, req, action_priority_);

    boost::int64_t new_credit = naming::detail::get_credit_from_gid(new_gid);
    if (new_credit != 0)
    {
        using util::placeholders::_1;
        return f.then(
            util::bind(correct_credit_on_failure, _1, id,
                HPX_GLOBALCREDIT_INITIAL, new_credit)
        );
    }

    return std::move(f);
} // }}}

///////////////////////////////////////////////////////////////////////////////
bool addressing_service::unregister_name(
    std::string const& name
  , naming::gid_type& id
  , error_code& ec
    )
{ // {{{
    try {
        request req(symbol_ns_unbind, name);
        response rep;

        if (is_bootstrap() && name.size() >= 2 && name[1] == '0' && name[0] == '/')
            rep = bootstrap->symbol_ns_server_.service(req, ec);
        else
            rep = stubs::symbol_namespace::service(name, req, action_priority_, ec);

        if (!ec && (success == rep.get_status()))
        {
            id = rep.get_gid();
            return true;
        }

        return false;
    }
    catch (hpx::exception const& e) {
        HPX_RETHROWS_IF(ec, e, "addressing_service::unregister_name");
        return false;
    }
} // }}}

lcos::future<naming::id_type> addressing_service::unregister_name_async(
    std::string const& name
    )
{ // {{{
    request req(symbol_ns_unbind, name);

    return stubs::symbol_namespace::service_async<naming::id_type>(
        name, req, action_priority_);
} // }}}

///////////////////////////////////////////////////////////////////////////////
bool addressing_service::resolve_name(
    std::string const& name
  , naming::gid_type& id
  , error_code& ec
    )
{ // {{{
    try {
        request req(symbol_ns_resolve, name);
        response rep;

        if (is_bootstrap() && name.size() >= 2 && name[1] == '0' && name[0] == '/')
            rep = bootstrap->symbol_ns_server_.service(req, ec);
        else
            rep = stubs::symbol_namespace::service(name, req, action_priority_, ec);

        if (!ec && (success == rep.get_status()))
        {
            id = rep.get_gid();
            return true;
        }

        else
            return false;
    }
    catch (hpx::exception const& e) {
        HPX_RETHROWS_IF(ec, e, "addressing_service::resolve_name");
        return false;
    }
} // }}}

lcos::future<naming::id_type> addressing_service::resolve_name_async(
    std::string const& name
    )
{ // {{{
    request req(symbol_ns_resolve, name);

    return stubs::symbol_namespace::service_async<naming::id_type>(
        name, req, action_priority_);
} // }}}

namespace detail
{
    hpx::future<hpx::id_type> on_register_event(hpx::future<bool> f,
        lcos::promise<hpx::id_type, naming::gid_type> p)
    {
        if (!f.get())
        {
            HPX_THROW_EXCEPTION(bad_request,
                "hpx::agas::detail::on_register_event",
                "request 'symbol_ns_on_event' failed");
            return hpx::future<hpx::id_type>();
        }
        return p.get_future();
    }
}

future<hpx::id_type> addressing_service::on_symbol_namespace_event(
    std::string const& name, namespace_action_code evt,
    bool call_for_past_events)
{
    if (evt != symbol_ns_bind)
    {
        HPX_THROW_EXCEPTION(bad_parameter,
            "addressing_service::on_symbol_namespace_event",
            "invalid event type");
        return hpx::future<hpx::id_type>();
    }

    lcos::promise<naming::id_type, naming::gid_type> p;
    request req(symbol_ns_on_event, name, evt, call_for_past_events, p.get_gid());
    hpx::future<bool> f = stubs::symbol_namespace::service_async<bool>(
        name, req, action_priority_);

    using util::placeholders::_1;
    return f.then(util::bind(&detail::on_register_event, _1, std::move(p)));
}

}}

///////////////////////////////////////////////////////////////////////////////
typedef hpx::agas::server::symbol_namespace::service_action
    symbol_namespace_service_action;

HPX_REGISTER_BROADCAST_ACTION_DECLARATION(symbol_namespace_service_action)
HPX_REGISTER_BROADCAST_ACTION(symbol_namespace_service_action)

namespace hpx { namespace agas
{
    namespace detail
    {
        std::vector<hpx::id_type> find_all_symbol_namespace_services()
        {
            std::vector<hpx::id_type> ids;
            BOOST_FOREACH(hpx::id_type const& id, hpx::find_all_localities())
            {
                ids.push_back(hpx::id_type(
                    agas::stubs::symbol_namespace::get_service_instance(id),
                    id_type::unmanaged));
            }
            return ids;
        }
    }

/// Invoke the supplied hpx::function for every registered global name
bool addressing_service::iterate_ids(
    iterate_names_function_type const& f
  , error_code& ec
    )
{ // {{{
    try {
        request req(symbol_ns_iterate_names, f);

        symbol_namespace_service_action act;
        lcos::broadcast(act, detail::find_all_symbol_namespace_services(), req).get(ec);

        return !ec;
    }
    catch (hpx::exception const& e) {
        HPX_RETHROWS_IF(ec, e, "addressing_service::iterate_ids");
        return false;
    }
} // }}}

void addressing_service::insert_cache_entry(
    naming::gid_type const& gid
  , gva const& g
  , error_code& ec
    )
{ // {{{
    if (!caching_)
    {
        // If caching is disabled, we silently pretend success.
        return;
    }

    try {
        // The entry in AGAS for a locality's RTS component has a count of 0,
        // so we convert it to 1 here so that the cache doesn't break.
        const boost::uint64_t count = (g.count ? g.count : 1);

        LAGAS_(debug) <<
            ( boost::format(
            "addressing_service::insert_cache_entry, gid(%1%), count(%2%)")
            % gid % count);

        cache_mutex_type::scoped_lock lock(gva_cache_mtx_);

        const gva_cache_key key(gid, count);

        if (!gva_cache_->insert(key, g))
        {
            // Figure out who we collided with.
            gva_cache_key idbase;
            gva_cache_type::entry_type e;

            if (!gva_cache_->get_entry(key, idbase, e))
            {
                // This is impossible under sane conditions.
                HPX_THROWS_IF(ec, invalid_data
                  , "addressing_service::insert_cache_entry"
                  , "data corruption or lock error occurred in cache");
                return;
            }

            LAGAS_(warning) <<
                ( boost::format(
                    "addressing_service::insert_cache_entry, "
                    "aborting insert due to key collision in cache, "
                    "new_gid(%1%), new_count(%2%), old_gid(%3%), old_count(%4%)"
                ) % gid % count % idbase.get_gid() % idbase.get_count());
        }

        if (&ec != &throws)
            ec = make_success_code();
    }
    catch (hpx::exception const& e) {
        HPX_RETHROWS_IF(ec, e, "addressing_service::insert_cache_entry");
    }
} // }}}

bool check_for_collisions(
    addressing_service::gva_cache_key const& new_key
  , addressing_service::gva_cache_key const& old_key
    )
{
    return (new_key.get_gid() == old_key.get_gid())
        && (new_key.get_count() == old_key.get_count());
}

void addressing_service::update_cache_entry(
    naming::gid_type const& gid
  , gva const& g
  , error_code& ec
    )
{ // {{{
    if (!caching_)
    {
        // If caching is disabled, we silently pretend success.
        return;
    }

    if (naming::get_locality_id_from_gid(gid) ==
        naming::get_locality_id_from_gid(locality_))
    {
        // we prefer not to store any local items in the AGAS cache
        return;
    }

    try {
        // The entry in AGAS for a locality's RTS component has a count of 0,
        // so we convert it to 1 here so that the cache doesn't break.
        const boost::uint64_t count = (g.count ? g.count : 1);

        LAGAS_(debug) <<
            ( boost::format(
            "addressing_service::update_cache_entry, gid(%1%), count(%2%)"
            ) % gid % count);

        cache_mutex_type::scoped_lock lock(gva_cache_mtx_);

        // update cache only if it's currently not locked
//         cache_mutex_type::scoped_try_lock lock(gva_cache_mtx_);
//         if (!lock)
//         {
//             if (&ec != &throws)
//                 ec = make_success_code();
//             return;
//         }

        const gva_cache_key key(gid, count);

        if (!gva_cache_->update_if(key, g, check_for_collisions))
        {
            // Figure out who we collided with.
            gva_cache_key idbase;
            gva_cache_type::entry_type e;

            if (!gva_cache_->get_entry(key, idbase, e))
            {
                // This is impossible under sane conditions.
                HPX_THROWS_IF(ec, invalid_data
                  , "addressing_service::update_cache_entry"
                  , "data corruption or lock error occurred in cache");
                return;
            }

            LAGAS_(warning) <<
                ( boost::format(
                    "addressing_service::update_cache_entry, "
                    "aborting update due to key collision in cache, "
                    "new_gid(%1%), new_count(%2%), old_gid(%3%), old_count(%4%)"
                ) % gid % count % idbase.get_gid() % idbase.get_count());
        }

        if (&ec != &throws)
            ec = make_success_code();
    }
    catch (hpx::exception const& e) {
        HPX_RETHROWS_IF(ec, e, "addressing_service::update_cache_entry");
    }
} // }}}

void addressing_service::clear_cache(
    error_code& ec
    )
{ // {{{
    if (!caching_)
    {
        // If caching is disabled, we silently pretend success.
        return;
    }

    try {
        LAGAS_(warning) << "addressing_service::clear_cache, clearing cache";

        cache_mutex_type::scoped_lock lock(gva_cache_mtx_);

        gva_cache_->clear();

        if (&ec != &throws)
            ec = make_success_code();
    }
    catch (hpx::exception const& e) {
        HPX_RETHROWS_IF(ec, e, "addressing_service::clear_cache");
    }
} // }}}

// Disable refcnt caching during shutdown
void addressing_service::start_shutdown(error_code& ec)
{
    // If caching is disabled, we silently pretend success.
    if (!caching_)
        return;

    mutex_type::scoped_lock l(refcnt_requests_mtx_);
    enable_refcnt_caching_ = false;
    send_refcnt_requests_sync(l, ec);
}

namespace detail
{
    // get action code from counter type
    namespace_action_code retrieve_action_code(
        std::string const& name
      , error_code& ec
        )
    {
        performance_counters::counter_path_elements p;
        performance_counters::get_counter_path_elements(name, p, ec);
        if (ec) return invalid_request;

        if (p.objectname_ != "agas")
        {
            HPX_THROWS_IF(ec, bad_parameter, "retrieve_action_code",
                "unknown performance counter (unrelated to AGAS)");
            return invalid_request;
        }

        // component_ns
        for (std::size_t i = 0;
             i != num_component_namespace_services;
             ++i)
        {
            if (p.countername_ == component_namespace_services[i].name_)
                return component_namespace_services[i].code_;
        }

        // locality_ns
        for (std::size_t i = 0;
             i != num_locality_namespace_services;
             ++i)
        {
            if (p.countername_ == locality_namespace_services[i].name_)
                return locality_namespace_services[i].code_;
        }

        // primary_ns
        for (std::size_t i = 0;
             i != num_primary_namespace_services;
             ++i)
        {
            if (p.countername_ == primary_namespace_services[i].name_)
                return primary_namespace_services[i].code_;
        }

        // symbol_ns
        for (std::size_t i = 0;
             i != num_symbol_namespace_services;
             ++i)
        {
            if (p.countername_ == symbol_namespace_services[i].name_)
                return symbol_namespace_services[i].code_;
        }

        HPX_THROWS_IF(ec, bad_parameter, "retrieve_action_code",
            "unknown performance counter (unrelated to AGAS)");
        return invalid_request;
    }

    // get service action code from counter type
    namespace_action_code retrieve_action_service_code(
        std::string const& name
      , error_code& ec
        )
    {
        performance_counters::counter_path_elements p;
        performance_counters::get_counter_path_elements(name, p, ec);
        if (ec) return invalid_request;

        if (p.objectname_ != "agas")
        {
            HPX_THROWS_IF(ec, bad_parameter, "retrieve_action_service_code",
                "unknown performance counter (unrelated to AGAS)");
            return invalid_request;
        }

        // component_ns
        for (std::size_t i = 0;
             i != num_component_namespace_services;
             ++i)
        {
            if (p.countername_ == component_namespace_services[i].name_)
                return component_namespace_services[i].service_code_;
        }

        // locality_ns
        for (std::size_t i = 0;
             i != num_locality_namespace_services;
             ++i)
        {
            if (p.countername_ == locality_namespace_services[i].name_)
                return locality_namespace_services[i].service_code_;
        }

        // primary_ns
        for (std::size_t i = 0;
             i != num_primary_namespace_services;
             ++i)
        {
            if (p.countername_ == primary_namespace_services[i].name_)
                return primary_namespace_services[i].service_code_;
        }

        // symbol_ns
        for (std::size_t i = 0;
             i != num_symbol_namespace_services;
             ++i)
        {
            if (p.countername_ == symbol_namespace_services[i].name_)
                return symbol_namespace_services[i].service_code_;
        }

        HPX_THROWS_IF(ec, bad_parameter, "retrieve_action_service_code",
            "unknown performance counter (unrelated to AGAS)");
        return invalid_request;
    }
}

bool addressing_service::retrieve_statistics_counter(
    std::string const& name
  , naming::gid_type& counter
  , error_code& ec
    )
{
    try {
        // retrieve counter type
        namespace_action_code service_code =
            detail::retrieve_action_service_code(name, ec);
        if (invalid_request == service_code) return false;

        // compose request
        request req(service_code, name);
        response rep;

        if (is_bootstrap() && name.size() >= 2 && name[1] == '0' && name[0] == '/')
            rep = bootstrap->symbol_ns_server_.service(req, ec);
        else
            rep = stubs::symbol_namespace::service(name, req, action_priority_, ec);

        if (!ec && (success == rep.get_status()))
        {
            counter = rep.get_statistics_counter();
            return true;
        }

        return false;
    }
    catch (hpx::exception const& e) {
        HPX_RETHROWS_IF(ec, e, "addressing_service::query_statistics");
        return false;
    }
}

///////////////////////////////////////////////////////////////////////////////
// Helper functions to access the current cache statistics
std::size_t addressing_service::get_cache_hits(bool reset)
{
    cache_mutex_type::scoped_lock lock(gva_cache_mtx_);
    return gva_cache_->get_statistics().hits(reset);
}

std::size_t addressing_service::get_cache_misses(bool reset)
{
    cache_mutex_type::scoped_lock lock(gva_cache_mtx_);
    return gva_cache_->get_statistics().misses(reset);
}

std::size_t addressing_service::get_cache_evictions(bool reset)
{
    cache_mutex_type::scoped_lock lock(gva_cache_mtx_);
    return gva_cache_->get_statistics().evictions(reset);
}

std::size_t addressing_service::get_cache_insertions(bool reset)
{
    cache_mutex_type::scoped_lock lock(gva_cache_mtx_);
    return gva_cache_->get_statistics().insertions(reset);
}

///////////////////////////////////////////////////////////////////////////////
std::size_t addressing_service::get_cache_get_entry_count(bool reset)
{
    cache_mutex_type::scoped_lock lock(gva_cache_mtx_);
    return gva_cache_->get_statistics().get_get_entry_count(reset);
}

std::size_t addressing_service::get_cache_insert_entry_count(bool reset)
{
    cache_mutex_type::scoped_lock lock(gva_cache_mtx_);
    return gva_cache_->get_statistics().get_insert_entry_count(reset);
}

std::size_t addressing_service::get_cache_update_entry_count(bool reset)
{
    cache_mutex_type::scoped_lock lock(gva_cache_mtx_);
    return gva_cache_->get_statistics().get_update_entry_count(reset);
}

std::size_t addressing_service::get_cache_erase_entry_count(bool reset)
{
    cache_mutex_type::scoped_lock lock(gva_cache_mtx_);
    return gva_cache_->get_statistics().get_erase_entry_count(reset);
}

std::size_t addressing_service::get_cache_get_entry_time(bool reset)
{
    cache_mutex_type::scoped_lock lock(gva_cache_mtx_);
    return gva_cache_->get_statistics().get_get_entry_time(reset);
}

std::size_t addressing_service::get_cache_insert_entry_time(bool reset)
{
    cache_mutex_type::scoped_lock lock(gva_cache_mtx_);
    return gva_cache_->get_statistics().get_insert_entry_time(reset);
}

std::size_t addressing_service::get_cache_update_entry_time(bool reset)
{
    cache_mutex_type::scoped_lock lock(gva_cache_mtx_);
    return gva_cache_->get_statistics().get_update_entry_time(reset);
}

std::size_t addressing_service::get_cache_erase_entry_time(bool reset)
{
    cache_mutex_type::scoped_lock lock(gva_cache_mtx_);
    return gva_cache_->get_statistics().get_erase_entry_time(reset);
}

/// Install performance counter types exposing properties from the local cache.
void addressing_service::register_counter_types()
{ // {{{
    // install
    HPX_STD_FUNCTION<boost::int64_t(bool)> cache_hits(
        boost::bind(&addressing_service::get_cache_hits, this, ::_1));
    HPX_STD_FUNCTION<boost::int64_t(bool)> cache_misses(
        boost::bind(&addressing_service::get_cache_misses, this, ::_1));
    HPX_STD_FUNCTION<boost::int64_t(bool)> cache_evictions(
        boost::bind(&addressing_service::get_cache_evictions, this, ::_1));
    HPX_STD_FUNCTION<boost::int64_t(bool)> cache_insertions(
        boost::bind(&addressing_service::get_cache_insertions, this, ::_1));

    HPX_STD_FUNCTION<boost::int64_t(bool)> cache_get_entry_count(
        boost::bind(&addressing_service::get_cache_get_entry_count, this, ::_1));
    HPX_STD_FUNCTION<boost::int64_t(bool)> cache_insert_entry_count(
        boost::bind(&addressing_service::get_cache_insert_entry_count, this, ::_1));
    HPX_STD_FUNCTION<boost::int64_t(bool)> cache_update_entry_count(
        boost::bind(&addressing_service::get_cache_update_entry_count, this, ::_1));
    HPX_STD_FUNCTION<boost::int64_t(bool)> cache_erase_entry_count(
        boost::bind(&addressing_service::get_cache_erase_entry_count, this, ::_1));

    HPX_STD_FUNCTION<boost::int64_t(bool)> cache_get_entry_time(
        boost::bind(&addressing_service::get_cache_get_entry_time, this, ::_1));
    HPX_STD_FUNCTION<boost::int64_t(bool)> cache_insert_entry_time(
        boost::bind(&addressing_service::get_cache_insert_entry_time, this, ::_1));
    HPX_STD_FUNCTION<boost::int64_t(bool)> cache_update_entry_time(
        boost::bind(&addressing_service::get_cache_update_entry_time, this, ::_1));
    HPX_STD_FUNCTION<boost::int64_t(bool)> cache_erase_entry_time(
        boost::bind(&addressing_service::get_cache_erase_entry_time, this, ::_1));

    performance_counters::generic_counter_type_data const counter_types[] =
    {
        { "/agas/count/cache-hits", performance_counters::counter_raw,
          "returns the number of cache hits while accessing the AGAS cache",
          HPX_PERFORMANCE_COUNTER_V1,
          boost::bind(&performance_counters::locality_raw_counter_creator,
              _1, cache_hits, _2),
          &performance_counters::locality_counter_discoverer,
          ""
        },
        { "/agas/count/cache-misses", performance_counters::counter_raw,
          "returns the number of cache misses while accessing the AGAS cache",
          HPX_PERFORMANCE_COUNTER_V1,
          boost::bind(&performance_counters::locality_raw_counter_creator,
              _1, cache_misses, _2),
          &performance_counters::locality_counter_discoverer,
          ""
        },
        { "/agas/count/cache-evictions", performance_counters::counter_raw,
          "returns the number of cache evictions from the AGAS cache",
          HPX_PERFORMANCE_COUNTER_V1,
          boost::bind(&performance_counters::locality_raw_counter_creator,
              _1, cache_evictions, _2),
          &performance_counters::locality_counter_discoverer,
          ""
        },
        { "/agas/count/cache-insertions", performance_counters::counter_raw,
          "returns the number of cache insertions into the AGAS cache",
          HPX_PERFORMANCE_COUNTER_V1,
          boost::bind(&performance_counters::locality_raw_counter_creator,
              _1, cache_insertions, _2),
          &performance_counters::locality_counter_discoverer,
          ""
        },

        { "/agas/count/cache_get_entry", performance_counters::counter_raw,
          "returns the number of invocations of get_entry function of the "
                "AGAS cache",
          HPX_PERFORMANCE_COUNTER_V1,
          boost::bind(&performance_counters::locality_raw_counter_creator,
              _1, cache_get_entry_count, _2),
          &performance_counters::locality_counter_discoverer,
          ""
        },
        { "/agas/count/cache_insert_entry", performance_counters::counter_raw,
          "returns the number of invocations of insert_entry function of the "
                "AGAS cache",
          HPX_PERFORMANCE_COUNTER_V1,
          boost::bind(&performance_counters::locality_raw_counter_creator,
              _1, cache_insert_entry_count, _2),
          &performance_counters::locality_counter_discoverer,
          ""
        },
        { "/agas/count/cache_update_entry", performance_counters::counter_raw,
          "returns the number of invocations of update_entry function of the "
                "AGAS cache",
          HPX_PERFORMANCE_COUNTER_V1,
          boost::bind(&performance_counters::locality_raw_counter_creator,
              _1, cache_update_entry_count, _2),
          &performance_counters::locality_counter_discoverer,
          ""
        },
        { "/agas/count/cache_erase_entry", performance_counters::counter_raw,
          "returns the number of invocations of erase_entry function of the "
                "AGAS cache",
          HPX_PERFORMANCE_COUNTER_V1,
          boost::bind(&performance_counters::locality_raw_counter_creator,
              _1, cache_erase_entry_count, _2),
          &performance_counters::locality_counter_discoverer,
          ""
        },

        { "/agas/time/cache_get_entry", performance_counters::counter_raw,
          "returns the the overall time spent executing of the get_entry API "
                "function of the AGAS cache",
          HPX_PERFORMANCE_COUNTER_V1,
          boost::bind(&performance_counters::locality_raw_counter_creator,
              _1, cache_get_entry_count, _2),
          &performance_counters::locality_counter_discoverer,
          "ns"
        },
        { "/agas/time/cache_insert_entry", performance_counters::counter_raw,
          "returns the the overall time spent executing of the insert_entry API "
              "function of the AGAS cache",
          HPX_PERFORMANCE_COUNTER_V1,
          boost::bind(&performance_counters::locality_raw_counter_creator,
              _1, cache_insert_entry_count, _2),
          &performance_counters::locality_counter_discoverer,
          "ns"
        },
        { "/agas/time/cache_update_entry", performance_counters::counter_raw,
          "returns the the overall time spent executing of the update_entry API "
                "function of the AGAS cache",
          HPX_PERFORMANCE_COUNTER_V1,
          boost::bind(&performance_counters::locality_raw_counter_creator,
              _1, cache_update_entry_count, _2),
          &performance_counters::locality_counter_discoverer,
          "ns"
        },
        { "/agas/time/cache_erase_entry", performance_counters::counter_raw,
          "returns the the overall time spent executing of the erase_entry API "
                "function of the AGAS cache",
          HPX_PERFORMANCE_COUNTER_V1,
          boost::bind(&performance_counters::locality_raw_counter_creator,
              _1, cache_erase_entry_count, _2),
          &performance_counters::locality_counter_discoverer,
          "ns"
        }
    };
    performance_counters::install_counter_types(
        counter_types, sizeof(counter_types)/sizeof(counter_types[0]));

    if (is_bootstrap()) {
        // install counters for services
        bootstrap->register_counter_types();

        // always register root server as 'locality#0'
        bootstrap->register_server_instance("locality#0/");
    }
    else {
        // install counters for services
        hosted->register_counter_types();

        boost::uint32_t locality_id =
            naming::get_locality_id_from_gid(get_local_locality());
        std::string str("locality#" + boost::lexical_cast<std::string>(locality_id) + "/");
        hosted->register_server_instance(str.c_str(), locality_id);
    }
} // }}}

void addressing_service::garbage_collect_non_blocking(
    error_code& ec
    )
{
    mutex_type::scoped_lock l(refcnt_requests_mtx_, boost::try_to_lock);
    if (!l) return;     // no need to compete for garbage collection

    send_refcnt_requests_non_blocking(l, ec);
}

void addressing_service::garbage_collect(
    error_code& ec
    )
{
    mutex_type::scoped_lock l(refcnt_requests_mtx_, boost::try_to_lock);
    if (!l) return;     // no need to compete for garbage collection

    send_refcnt_requests_sync(l, ec);
}

void addressing_service::send_refcnt_requests(
    addressing_service::mutex_type::scoped_lock& l
  , error_code& ec
    )
{
    if (!l.owns_lock())
    {
        HPX_THROWS_IF(ec, lock_error
          , "addressing_service::send_refcnt_requests"
          , "mutex is not locked");
        return;
    }

    if (!enable_refcnt_caching_ || max_refcnt_requests_ == ++refcnt_requests_count_)
        send_refcnt_requests_non_blocking(l, ec);

    else if (&ec != &throws)
        ec = make_success_code();
}

#if defined(HPX_AGAS_DUMP_REFCNT_ENTRIES)
    void dump_refcnt_requests(
        addressing_service::mutex_type::scoped_lock& l
      , addressing_service::refcnt_requests_type const& requests
      , const char* func_name
        )
    {
        std::stringstream ss;
        ss << ( boost::format(
              "%1%, dumping client-side refcnt table, requests(%2%):")
              % func_name % requests.size());

        typedef addressing_service::refcnt_requests_type::const_reference
            const_reference;

        BOOST_FOREACH(const_reference e, requests)
        {
            // The [client] tag is in there to make it easier to filter
            // through the logs.
            ss << ( boost::format(
                  "\n  [client] gid(%1%), credits(%2%)")
                  % e.first
                  % e.second);
        }

        LAGAS_(debug) << ss.str();
    }
#endif

void addressing_service::send_refcnt_requests_non_blocking(
    addressing_service::mutex_type::scoped_lock& l
  , error_code& ec
    )
{
    try {
        if (refcnt_requests_->empty())
        {
            l.unlock();
            return;
        }

        boost::shared_ptr<refcnt_requests_type> p(new refcnt_requests_type);

        p.swap(refcnt_requests_);
        refcnt_requests_count_ = 0;

        l.unlock();

        LAGAS_(info) << (boost::format(
            "addressing_service::send_refcnt_requests_non_blocking, "
            "requests(%1%)")
            % p->size());

#if defined(HPX_AGAS_DUMP_REFCNT_ENTRIES)
        if (LAGAS_ENABLED(debug))
            dump_refcnt_requests(l, *p,
                "addressing_service::send_refcnt_requests_non_blocking");
#endif

        // Only send decref requests if we aren't in shutdown mode, if we shut down, the corresponding
        // component will get destroyed eventually.
        if(get_runtime().get_state() < runtime::state_shutdown)
        {
            // collect all requests for each locality
            typedef std::map<naming::id_type, std::vector<request> > requests_type;
            requests_type requests;

            BOOST_FOREACH(refcnt_requests_type::const_reference e, *p)
            {
                HPX_ASSERT(e.second < 0);

                naming::gid_type raw(e.first);
                request const req(primary_ns_decrement_credit, raw, raw, e.second);

                naming::id_type target(
                    stubs::primary_namespace::get_service_instance(raw)
                  , naming::id_type::unmanaged);

                requests[target].push_back(req);
            }

            // send requests to all locality
            requests_type::const_iterator end = requests.end();
            for (requests_type::const_iterator it = requests.begin(); it != end; ++it)
            {
                stubs::primary_namespace::bulk_service_non_blocking(
                    (*it).first, (*it).second, action_priority_);
            }
        }

        if (&ec != &throws)
            ec = make_success_code();
    }
    catch (hpx::exception const& e) {
        HPX_RETHROWS_IF(ec, e,
            "addressing_service::send_refcnt_requests_non_blocking");
    }
}

std::vector<hpx::future<std::vector<response> > >
addressing_service::send_refcnt_requests_async(
    addressing_service::mutex_type::scoped_lock& l
    )
{
    if (refcnt_requests_->empty())
    {
        l.unlock();
        return std::vector<hpx::future<std::vector<response> > >();
    }

    boost::shared_ptr<refcnt_requests_type> p(new refcnt_requests_type);

    p.swap(refcnt_requests_);
    refcnt_requests_count_ = 0;

    l.unlock();

    LAGAS_(info) << (boost::format(
        "addressing_service::send_refcnt_requests_async, "
        "requests(%1%)")
        % p->size());

#if defined(HPX_AGAS_DUMP_REFCNT_ENTRIES)
    if (LAGAS_ENABLED(debug))
        dump_refcnt_requests(l, *p,
            "addressing_service::send_refcnt_requests_sync");
#endif

    // collect all requests for each locality
    typedef std::map<naming::id_type, std::vector<request> > requests_type;
    requests_type requests;

    std::vector<hpx::future<std::vector<response> > > lazy_results;
    BOOST_FOREACH(refcnt_requests_type::const_reference e, *p)
    {
        HPX_ASSERT(e.second < 0);

        naming::gid_type raw(e.first);
        request const req(primary_ns_decrement_credit, raw, raw, e.second);

        naming::id_type target(
            stubs::primary_namespace::get_service_instance(raw)
          , naming::id_type::unmanaged);

        requests[target].push_back(req);
    }

    // send requests to all locality
    requests_type::const_iterator end = requests.end();
    for (requests_type::const_iterator it = requests.begin(); it != end; ++it)
    {
        lazy_results.push_back(
            stubs::primary_namespace::bulk_service_async(
                (*it).first, (*it).second, action_priority_));
    }

    return lazy_results;
}

void addressing_service::send_refcnt_requests_sync(
    addressing_service::mutex_type::scoped_lock& l
  , error_code& ec
    )
{
    std::vector<hpx::future<std::vector<response> > > lazy_results =
        send_refcnt_requests_async(l);

    wait_all(lazy_results);

    BOOST_FOREACH(hpx::future<std::vector<response> > & f, lazy_results)
    {
        std::vector<response> const& reps = f.get();
        BOOST_FOREACH(response const& rep, reps)
        {
            if (success != rep.get_status())
            {
                HPX_THROWS_IF(ec, rep.get_status(),
                    "addressing_service::send_refcnt_requests_sync",
                    "could not decrement reference count (reported error" +
                    hpx::get_error_what(ec) + ", " +
                    hpx::get_error_file_name(ec) + "(" +
                    boost::lexical_cast<std::string>(
                        hpx::get_error_line_number(ec)) + "))");
                return;
            }
        }
    }

    if (&ec != &throws)
        ec = make_success_code();
}

}}

///////////////////////////////////////////////////////////////////////////////
namespace hpx
{
    namespace detail
    {
        inline std::string name_from_basename(char const* basename, std::size_t idx)
        {
            std::string name;

            if (basename[0] != '/')
                name += '/';
            name += basename;
            if (name[name.size()-1] != '/')
                name += '/';
            name += boost::lexical_cast<std::string>(idx);

            return name;
        }
    }

    ///////////////////////////////////////////////////////////////////////////
    std::vector<hpx::future<hpx::id_type> >
        find_all_ids_from_basename(char const* basename, std::size_t num_ids)
    {
        if (0 == basename)
        {
            HPX_THROW_EXCEPTION(bad_parameter,
                "hpx::find_all_ids_from_basename",
                "no basename specified");
        }

        std::vector<hpx::future<hpx::id_type> > results;
        for(std::size_t i = 0; i != num_ids; ++i)
        {
            std::string name = detail::name_from_basename(basename, i);
            results.push_back(agas::on_symbol_namespace_event(
                name, agas::symbol_ns_bind, true));
        }
        return results;
    }

    std::vector<hpx::future<hpx::id_type> >
        find_ids_from_basename(char const* basename,
            std::vector<std::size_t> const& ids)
    {
        if (0 == basename)
        {
            HPX_THROW_EXCEPTION(bad_parameter,
                "hpx::find_ids_from_basename",
                "no basename specified");
        }

        std::vector<hpx::future<hpx::id_type> > results;
        BOOST_FOREACH(std::size_t i, ids)
        {
            std::string name = detail::name_from_basename(basename, i);
            results.push_back(agas::on_symbol_namespace_event(
                name, agas::symbol_ns_bind, true));
        }
        return results;
    }

    hpx::future<hpx::id_type> find_id_from_basename(char const* basename,
        std::size_t sequence_nr)
    {
        if (0 == basename)
        {
            HPX_THROW_EXCEPTION(bad_parameter,
                "hpx::find_id_from_basename",
                "no basename specified");
        }

        if (sequence_nr == std::size_t(~0U))
            sequence_nr = std::size_t(naming::get_locality_id_from_id(find_here()));

        std::string name = detail::name_from_basename(basename, sequence_nr);
        return agas::on_symbol_namespace_event(name, agas::symbol_ns_bind, true);
    }

    hpx::future<bool> register_id_with_basename(char const* basename,
        hpx::id_type id, std::size_t sequence_nr)
    {
        if (0 == basename)
        {
            HPX_THROW_EXCEPTION(bad_parameter,
                "hpx::register_id_with_basename",
                "no basename specified");
        }

        if (sequence_nr == std::size_t(~0U))
            sequence_nr = std::size_t(naming::get_locality_id_from_id(find_here()));

        std::string name = detail::name_from_basename(basename, sequence_nr);
        return agas::register_name(name, id);
    }

    hpx::future<hpx::id_type> unregister_id_with_basename(
        char const* basename, std::size_t sequence_nr)
    {
        if (0 == basename)
        {
            HPX_THROW_EXCEPTION(bad_parameter,
                "hpx::unregister_id_with_basename",
                "no basename specified");
        }

        if (sequence_nr == std::size_t(~0U))
            sequence_nr = std::size_t(naming::get_locality_id_from_id(find_here()));

        std::string name = detail::name_from_basename(basename, sequence_nr);
        return agas::unregister_name(name);
    }
}<|MERGE_RESOLUTION|>--- conflicted
+++ resolved
@@ -213,16 +213,8 @@
   , state_(starting)
   , locality_()
 { // {{{
-<<<<<<< HEAD
     boost::shared_ptr<parcelset::parcelport> pp = ph.get_bootstrap_parcelport();
     create_big_boot_barrier(pp ? pp.get() : 0, ph.endpoints(), ini_);
-=======
-    // finish initialization of parcel handler
-    ph.set_agas_resolver(*this);
-
-    parcelset::parcelport & pp = *ph.get_bootstrap_parcelport();
-    create_big_boot_barrier(pp, ph.endpoints(), ini_);
->>>>>>> c15dfb0a
 
     if (caching_)
         gva_cache_->reserve(ini_.get_agas_local_cache_size());
