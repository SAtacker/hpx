--- conflicted
+++ resolved
@@ -470,7 +470,6 @@
                 lva = get_runtime_support_raw_gid().get_lsb();
                 break;
 
-<<<<<<< HEAD
             case components::component_agas_primary_namespace:
                 lva = get_agas_client().get_primary_ns_lva();
                 break;
@@ -480,28 +479,6 @@
                 break;
 
             case components::component_plain_function:
-=======
-            // make sure the target has not been migrated away
-            auto r = act->was_object_migrated(ids[i], lva);
-            if (r.first)
-            {
-#if defined(HPX_SUPPORT_MULTIPLE_PARCEL_DESTINATIONS)
-                // it's unclear at this point what could be done if there is
-                // more than one destination
-                HPX_ASSERT(size == 1);
-#endif
-                // set continuation in outgoing parcel
-                if (cont)
-                    p.set_continuation(std::move(cont));
-
-                // route parcel to new locality of target
-                client.route(
-                    std::move(p),
-                    util::bind(&detail::parcel_sent_handler,
-                        std::ref(parcel_handler_),
-                        util::placeholders::_1, util::placeholders::_2),
-                    threads::thread_priority_normal);
->>>>>>> ca82630b
                 break;
 
             default:
