//  Copyright (c) 2007-2015 Hartmut Kaiser
//
//  Distributed under the Boost Software License, Version 1.0. (See accompanying
//  file LICENSE_1_0.txt or copy at http://www.boost.org/LICENSE_1_0.txt)

#if !defined(HPX_UTIL_INTERVAL_TIMER_SEP_27_2011_0434PM)
#define HPX_UTIL_INTERVAL_TIMER_SEP_27_2011_0434PM

#include <hpx/config.hpp>
#include <hpx/runtime/threads/thread_enums.hpp>
#include <hpx/util/function.hpp>
#include <hpx/util/date_time_chrono.hpp>
#include <hpx/lcos/local/spinlock.hpp>

#include <boost/cstdint.hpp>
#include <boost/shared_ptr.hpp>
#include <boost/enable_shared_from_this.hpp>

#include <algorithm>
<<<<<<< HEAD
=======
#include <mutex>
>>>>>>> d7b354f8
#include <string>
#include <vector>

#if defined(HPX_MSVC)
#pragma warning(push)
#pragma warning(disable: 4251)
#endif

namespace hpx { namespace util
{
    class interval_timer;
}}

namespace hpx { namespace util { namespace detail
{
    ///////////////////////////////////////////////////////////////////////////
    class HPX_EXPORT interval_timer
      : public boost::enable_shared_from_this<interval_timer>
    {
    private:
        friend class util::interval_timer;

        typedef lcos::local::spinlock mutex_type;

    public:
        interval_timer();
        interval_timer(util::function_nonser<bool()> const& f,
            boost::int64_t microsecs, std::string const& description,
            bool pre_shutdown);
        interval_timer(util::function_nonser<bool()> const& f,
            util::function_nonser<void()> const& on_term,
            boost::int64_t microsecs, std::string const& description,
            bool pre_shutdown);

        ~interval_timer();

        bool start(bool evaluate);
        bool stop();

        bool restart(bool evaluate);

        bool is_started() const { return is_started_; }
        bool is_terminated() const { return is_terminated_; }

        boost::int64_t get_interval() const;

        void slow_down(boost::int64_t max_interval);
        void speed_up(boost::int64_t min_interval);

    protected:
        // schedule a high priority task after a given time interval
        void schedule_thread(std::unique_lock<mutex_type> & l);

        threads::thread_state_enum
            evaluate(threads::thread_state_ex_enum statex);

        void terminate();             // handle system shutdown
        bool stop_locked();

    private:
        mutable mutex_type mtx_;
        util::function_nonser<bool()> f_; ///< function to call
        util::function_nonser<void()> on_term_; ///< function to call on termination
        boost::int64_t microsecs_;    ///< time interval
        threads::thread_id_type id_;  ///< id of currently scheduled thread
        std::string description_;     ///< description of this interval timer

        bool pre_shutdown_;           ///< execute termination during pre-shutdown
        bool is_started_;             ///< timer has been started (is running)
        bool first_start_;
        ///^ flag to distinguish first invocation of start()
        bool is_terminated_;          ///< The timer has been terminated
        bool is_stopped_;
    };
}}}

namespace hpx { namespace util
{
    class HPX_EXPORT interval_timer
    {
        HPX_MOVABLE_ONLY(interval_timer);

    public:
        interval_timer();
        interval_timer(util::function_nonser<bool()> const& f,
            boost::int64_t microsecs, std::string const& description = "",
            bool pre_shutdown = false);
        interval_timer(util::function_nonser<bool()> const& f,
            util::function_nonser<void()> const& on_term,
            boost::int64_t microsecs, std::string const& description = "",
            bool pre_shutdown = false);

        interval_timer(util::function_nonser<bool()> const& f,
            util::steady_duration const& rel_time,
            char const*  description = "", bool pre_shutdown = false);
        interval_timer(util::function_nonser<bool()> const& f,
            util::function_nonser<void()> const& on_term,
            util::steady_duration const& rel_time,
            char const*  description = "", bool pre_shutdown = false);

        ~interval_timer();

        bool start(bool evaluate = true)
        {
            return timer_->start(evaluate);
        }
        bool stop()
        {
            return timer_->stop();
        }

        bool restart(bool evaluate = true)
        {
            return timer_->restart(evaluate);
        }

        bool is_started() const
        {
            return timer_->is_started();
        }
        bool is_terminated() const
        {
            return timer_->is_terminated();
        }

        boost::int64_t get_interval() const;

        void slow_down(boost::int64_t max_interval);
        void speed_up(boost::int64_t min_interval);

        void slow_down(util::steady_duration const& max_interval);
        void speed_up(util::steady_duration const& min_interval);

    private:
        boost::shared_ptr<detail::interval_timer> timer_;
    };
}}

#if defined(HPX_MSVC)
#pragma warning(pop)
#endif

#endif<|MERGE_RESOLUTION|>--- conflicted
+++ resolved
@@ -17,10 +17,7 @@
 #include <boost/enable_shared_from_this.hpp>
 
 #include <algorithm>
-<<<<<<< HEAD
-=======
 #include <mutex>
->>>>>>> d7b354f8
 #include <string>
 #include <vector>
 
