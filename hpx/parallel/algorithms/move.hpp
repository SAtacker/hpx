//  Copyright (c) 2014 Grant Mercer
//
//  Distributed under the Boost Software License, Version 1.0. (See accompanying
//  file LICENSE_1_0.txt or copy at http://www.boost.org/LICENSE_1_0.txt)

/// \file parallel/algorithms/move.hpp

#if !defined(HPX_PARALLEL_DETAIL_MOVE_JUNE_16_2014_1106AM)
#define HPX_PARALLEL_DETAIL_MOVE_JUNE_16_2014_1106AM

#include <hpx/hpx_fwd.hpp>
#include <hpx/util/move.hpp>

#include <hpx/parallel/config/inline_namespace.hpp>
#include <hpx/parallel/execution_policy.hpp>
#include <hpx/parallel/algorithms/detail/dispatch.hpp>
#include <hpx/parallel/algorithms/for_each.hpp>
#include <hpx/parallel/util/detail/algorithm_result.hpp>
#include <hpx/parallel/util/zip_iterator.hpp>
#include <hpx/parallel/algorithms/algo.hpp>
#include <hpx/parallel/segmented_algorithms/algo.hpp>

#include <algorithm>
#include <iterator>

#include <boost/utility/enable_if.hpp>
#include <boost/type_traits/is_base_of.hpp>

namespace hpx { namespace parallel { HPX_INLINE_NAMESPACE(v1)
{
    ///////////////////////////////////////////////////////////////////////////
    // move
    namespace detail
    {
        /// \cond NOINTERNAL

        template <typename OutIter>
        struct move : public detail::algorithm<move<OutIter>, OutIter>
        {
            move()
              : move::algorithm("move")
            {}

            template <typename ExPolicy, typename InIter, typename OutIter_>
            static OutIter_
            sequential(ExPolicy, InIter first, InIter last, OutIter_ dest)
            {
                return std::move(first, last, dest);
            }

            template <typename ExPolicy, typename FwdIter, typename OutIter_>
            static typename util::detail::algorithm_result<
                ExPolicy, OutIter_
            >::type
            parallel(ExPolicy policy, FwdIter first, FwdIter last,
                OutIter_ dest)
            {
                typedef hpx::util::zip_iterator<FwdIter, OutIter_> zip_iterator;
                typedef typename zip_iterator::reference reference;
                typedef typename util::detail::algorithm_result<
                        ExPolicy, OutIter_
                    >::type result_type;

                return get_iter<1, result_type>(
                    for_each_n<zip_iterator>().call(
                        policy, boost::mpl::false_(),
                        hpx::util::make_zip_iterator(first, dest),
                        std::distance(first, last),
                        [](reference t) {
                            using hpx::util::get;
                            get<1>(t) = std::move(get<0>(t)); //-V573
                        }));
            }
        };
    }

    /// Moves the elements in the range [first, last), to another range
    /// beginning at \a dest. After this operation the elements in the
    /// moved-from range will still contain valid values of the appropriate
    /// type, but not necessarily the same values as before the move.
    ///
    /// \note   Complexity: Performs exactly \a last - \a first move assignments.
    ///
    /// \tparam ExPolicy    The type of the execution policy to use (deduced).
    ///                     It describes the manner in which the execution
    ///                     of the algorithm may be parallelized and the manner
    ///                     in which it executes the move assignments.
    /// \tparam InIter      The type of the source iterators used (deduced).
    ///                     This iterator type must meet the requirements of an
    ///                     input iterator.
    /// \tparam OutIter     The type of the iterator representing the
    ///                     destination range (deduced).
    ///                     This iterator type must meet the requirements of an
    ///                     output iterator.
    ///
    /// \param policy       The execution policy to use for the scheduling of
    ///                     the iterations.
    /// \param first        Refers to the beginning of the sequence of elements
    ///                     the algorithm will be applied to.
    /// \param last         Refers to the end of the sequence of elements the
    ///                     algorithm will be applied to.
    /// \param dest         Refers to the beginning of the destination range.
    ///
    /// The move assignments in the parallel \a move algorithm invoked
    /// with an execution policy object of type
    /// \a sequential_execution_policy execute in sequential order in
    /// the calling thread.
    ///
    /// The move assignments in the parallel \a move algorithm invoked
    /// with an execution policy object of type
    /// \a parallel_execution_policy or \a parallel_task_execution_policy are
    /// permitted to execute in an unordered fashion in unspecified
    /// threads, and indeterminately sequenced within each thread.
    ///
    /// \returns  The \a move algorithm returns a \a hpx::future<OutIter> if
    ///           the execution policy is of type
    ///           \a sequential_task_execution_policy or
    ///           \a parallel_task_execution_policy and
    ///           returns \a OutIter otherwise.
    ///           The \a move algorithm returns the output iterator to the
    ///           element in the destination range, one past the last element
    ///           copied.
    template <typename ExPolicy, typename InIter, typename OutIter>
    inline typename boost::enable_if<
        is_execution_policy<ExPolicy>,
        typename util::detail::algorithm_result<ExPolicy, OutIter>::type
    >::type
    move(ExPolicy && policy, InIter first, InIter last, OutIter dest)
    {
<<<<<<< HEAD
        typedef hpx::traits::segmented_iterator_traits<OutIter>
            output_iterator_traits;
        return algo<detail::move<OutIter>,
            detail::move<typename output_iterator_traits::local_iterator>>(
            policy, first, last, dest);
=======
        typedef typename std::iterator_traits<InIter>::iterator_category
            input_iterator_category;
        typedef typename std::iterator_traits<OutIter>::iterator_category
            output_iterator_category;

        static_assert(
            (boost::is_base_of<
                std::input_iterator_tag, input_iterator_category>::value),
            "Required at least input iterator.");

        static_assert(
            (boost::mpl::or_<
                boost::is_base_of<
                    std::forward_iterator_tag, output_iterator_category>,
                boost::is_same<
                    std::output_iterator_tag, output_iterator_category>
            >::value),
            "Requires at least output iterator.");

        typedef typename boost::mpl::or_<
            is_sequential_execution_policy<ExPolicy>,
            boost::is_same<std::input_iterator_tag, input_iterator_category>,
            boost::is_same<std::output_iterator_tag, output_iterator_category>
        >::type is_seq;

        return detail::move<OutIter>().call(
            std::forward<ExPolicy>(policy), is_seq(),
            first, last, dest);
>>>>>>> 51388cbf
    }
}}}

#endif<|MERGE_RESOLUTION|>--- conflicted
+++ resolved
@@ -33,7 +33,6 @@
     namespace detail
     {
         /// \cond NOINTERNAL
-
         template <typename OutIter>
         struct move : public detail::algorithm<move<OutIter>, OutIter>
         {
@@ -72,6 +71,7 @@
                         }));
             }
         };
+        /// \endcond
     }
 
     /// Moves the elements in the range [first, last), to another range
@@ -120,6 +120,7 @@
     ///           The \a move algorithm returns the output iterator to the
     ///           element in the destination range, one past the last element
     ///           copied.
+    ///
     template <typename ExPolicy, typename InIter, typename OutIter>
     inline typename boost::enable_if<
         is_execution_policy<ExPolicy>,
@@ -127,18 +128,16 @@
     >::type
     move(ExPolicy && policy, InIter first, InIter last, OutIter dest)
     {
-<<<<<<< HEAD
+        typedef typename std::iterator_traits<InIter>::iterator_category
+            input_iterator_category;
+        typedef typename std::iterator_traits<OutIter>::iterator_category
+            output_iterator_category;
+
         typedef hpx::traits::segmented_iterator_traits<OutIter>
             output_iterator_traits;
         return algo<detail::move<OutIter>,
             detail::move<typename output_iterator_traits::local_iterator>>(
             policy, first, last, dest);
-=======
-        typedef typename std::iterator_traits<InIter>::iterator_category
-            input_iterator_category;
-        typedef typename std::iterator_traits<OutIter>::iterator_category
-            output_iterator_category;
-
         static_assert(
             (boost::is_base_of<
                 std::input_iterator_tag, input_iterator_category>::value),
@@ -162,7 +161,6 @@
         return detail::move<OutIter>().call(
             std::forward<ExPolicy>(policy), is_seq(),
             first, last, dest);
->>>>>>> 51388cbf
     }
 }}}
 
