//  Copyright (c) 2014 Grant Mercer
//
//  Distributed under the Boost Software License, Version 1.0. (See accompanying
//  file LICENSE_1_0.txt or copy at http://www.boost.org/LICENSE_1_0.txt)

/// \file parallel/algorithms/adjacent_find.hpp

#if !defined(HPX_PARALLEL_DETAIL_ADJACENT_FIND_SEP_20_2014_0731PM)
#define HPX_PARALLEL_DETAIL_ADJACENT_FIND_SEP_20_2014_0731PM

#include <hpx/config.hpp>

#include <hpx/parallel/execution_policy.hpp>
#include <hpx/parallel/algorithms/detail/predicates.hpp>
#include <hpx/parallel/algorithms/detail/dispatch.hpp>
#include <hpx/parallel/util/detail/algorithm_result.hpp>
#include <hpx/parallel/util/partitioner.hpp>
#include <hpx/parallel/util/loop.hpp>
#include <hpx/parallel/util/zip_iterator.hpp>

#include <algorithm>
#include <iterator>

#include <boost/utility/enable_if.hpp>
#include <boost/type_traits/is_base_of.hpp>

namespace hpx { namespace parallel { HPX_INLINE_NAMESPACE(v1)
{
    ///////////////////////////////////////////////////////////////////////////
    // adjacent_find
    namespace detail
    {
        /// \cond NOINTERNAL
        template <typename FwdIter>
        struct adjacent_find
          : public detail::algorithm<adjacent_find<FwdIter>, FwdIter>
        {
            adjacent_find()
              : adjacent_find::algorithm("adjacent_find")
            {}

            template <typename ExPolicy, typename Pred>
            static FwdIter
            sequential(ExPolicy, FwdIter first, FwdIter last, Pred && op)
            {
                return std::adjacent_find(first, last, op);
            }

            template <typename ExPolicy, typename Pred>
            static typename util::detail::algorithm_result<
                ExPolicy, FwdIter
            >::type
            parallel(ExPolicy && policy, FwdIter first, FwdIter last,
                Pred && op)
            {
                typedef hpx::util::zip_iterator<FwdIter, FwdIter> zip_iterator;
                typedef typename zip_iterator::reference reference;
                typedef typename std::iterator_traits<FwdIter>::difference_type
                    difference_type;

                if(first == last)
                {
                    return util::detail::algorithm_result<
                            ExPolicy, FwdIter
                        >::get(std::move(last));
                }

                FwdIter next = first;
                ++next;
                difference_type count = std::distance(first, last);
                util::cancellation_token<difference_type> tok(count);

                return util::partitioner<ExPolicy, FwdIter, void>::
                    call_with_index(
<<<<<<< HEAD
                        std::forward<ExPolicy>(policy),
                        hpx::util::make_zip_iterator(first, next), count-1,
=======
                        policy, hpx::util::make_zip_iterator(first, next),
                        count-1, 1,
>>>>>>> c12a53b6
                        [op, tok](std::size_t base_idx, zip_iterator it,
                            std::size_t part_size) mutable
                        {
                            util::loop_idx_n(
                                base_idx, it, part_size, tok,
                                [&op, &tok](reference t, std::size_t i)
                                {
                                    using hpx::util::get;
                                    if(op(get<0>(t), get<1>(t)))
                                        tok.cancel(i);
                                });
                        },
                        [=](std::vector<hpx::future<void> > &&) mutable -> FwdIter
                        {
                            difference_type adj_find_res = tok.get_data();
                            if(adj_find_res != count)
                                std::advance(first, adj_find_res);
                            else
                                first = last;

                            return std::move(first);
                        });
            }
        };
        /// \endcond
    }

    /// Searches the range [first, last) for two consecutive identical elements.
    /// This version uses operator== to compare the elements
    ///
    /// \note   Complexity: Exactly the smaller of (result - first) + 1 and
    ///                     (last - first) - 1 applications of operator==
    ///                     where \a result is the return value
    ///
    /// \tparam ExPolicy    The type of the execution policy to use (deduced).
    ///                     It describes the manner in which the execution
    ///                     of the algorithm may be parallelized and the manner
    ///                     in which it executes the assignments.
    /// \tparam FwdIter     The type of the source iterators used for the
    ///                     range (deduced).
    ///                     This iterator type must meet the requirements of an
    ///                     forward iterator.
    ///
    /// \param policy       The execution policy to use for the scheduling of
    ///                     the iterations.
    /// \param first        Refers to the beginning of the sequence of elements
    ///                     of the range the algorithm will be applied to.
    /// \param last         Refers to the end of the sequence of elements of
    ///                     the range the algorithm will be applied to.
    ///
    /// The comparison operations in the parallel \a adjacent_find algorithm
    /// invoked with an execution policy object of type
    /// \a sequential_execution_policy execute in sequential order in the
    /// calling thread.
    ///
    /// The comparison operations in the parallel \a adjacent_find algorithm
    /// invoked with an execution policy object of type
    /// \a parallel_execution_policy or \a parallel_task_execution_policy are
    /// permitted to execute in an unordered fashion in unspecified threads,
    /// and indeterminately sequenced within each thread.
    ///
    /// \returns  The \a adjacent_find algorithm returns a
    ///           \a hpx::future<FwdIter> if the execution policy is of type
    ///           \a sequential_task_execution_policy or
    ///           \a parallel_task_execution_policy and
    ///           returns \a FwdIter otherwise.
    ///           The \a adjacent_find algorithm returns an iterator to first
    ///           of the identical elements. If no such elements are found,
    ///           \a last is returned
    ///
    template <typename ExPolicy, typename FwdIter>
    inline typename boost::enable_if<
        is_execution_policy<ExPolicy>,
        typename util::detail::algorithm_result<ExPolicy, FwdIter>::type
    >::type
    adjacent_find(ExPolicy && policy, FwdIter first, FwdIter last)
    {
        typedef typename std::iterator_traits<FwdIter>::iterator_category
            iterator_category;

        static_assert(
            (boost::is_base_of<
                std::forward_iterator_tag, iterator_category
            >::value),
            "Requires at least a forward iterator");

        typedef is_sequential_execution_policy<ExPolicy> is_seq;

        return detail::adjacent_find<FwdIter>().call(
            std::forward<ExPolicy>(policy), is_seq(),
            first, last, detail::equal_to());
    }

    /// Searches the range [first, last) for two consecutive identical elements.
    /// This version uses the given binary predicate op
    ///
    /// \note   Complexity: Exactly the smaller of (result - first) + 1 and
    ///                     (last - first) - 1 application of the predicate
    ///                     where \a result is the value returned
    ///
    /// \tparam ExPolicy    The type of the execution policy to use (deduced).
    ///                     It describes the manner in which the execution
    ///                     of the algorithm may be parallelized and the manner
    ///                     in which it executes the assignments.
    /// \tparam FwdIter     The type of the source iterators used for the
    ///                     range (deduced).
    ///                     This iterator type must meet the requirements of an
    ///                     forward iterator.
    /// \tparam Pred        The type of the function/function object to use
    ///                     (deduced). Unlike its sequential form, the parallel
    ///                     overload of \a adjacent_find requires \a Pred to meet the
    ///                     requirements of \a CopyConstructible.
    ///
    /// \param policy       The execution policy to use for the scheduling of
    ///                     the iterations.
    /// \param first        Refers to the beginning of the sequence of elements
    ///                     of the range the algorithm will be applied to.
    /// \param last         Refers to the end of the sequence of elements of
    ///                     the range the algorithm will be applied to.
    /// \param op           The binary predicate which returns \a true
    ///                     if the elements should be treated as equal. The
    ///                     signature should be equivalent to the following:
    ///                     \code
    ///                     bool pred(const Type1 &a, const Type1 &b);
    ///                     \endcode \n
    ///                     The signature does not need to have const &, but
    ///                     the function must not modify the objects passed to
    ///                     it. The types \a Type1 must be such
    ///                     that objects of type \a FwdIter
    ///                     can be dereferenced and then implicitly converted
    ///                     to \a Type1 .
    ///
    /// The comparison operations in the parallel \a adjacent_find invoked
    /// with an execution policy object of type \a sequential_execution_policy
    /// execute in sequential order in the calling thread.
    ///
    /// The comparison operations in the parallel \a adjacent_find invoked
    /// with an execution policy object of type \a parallel_execution_policy
    /// or \a parallel_task_execution_policy are permitted to execute in an
    /// unordered fashion in unspecified threads, and indeterminately sequenced
    /// within each thread.
    ///
    /// \returns  The \a adjacent_find algorithm returns a \a hpx::future<InIter>
    ///           if the execution policy is of type
    ///           \a sequential_task_execution_policy or
    ///           \a parallel_task_execution_policy and
    ///           returns \a InIter otherwise.
    ///           The \a adjacent_find algorithm returns an iterator to the
    ///           first of the identical elements. If no such elements are
    ///           found, \a last is returned.
    ///
    ///           This overload of \a adjacent_find is available if the user
    ///           decides to provide their algorithm their own binary
    ///           predicate \a op.
    ///
    template <typename ExPolicy, typename FwdIter, typename Pred>
    inline typename boost::enable_if<
        is_execution_policy<ExPolicy>,
        typename util::detail::algorithm_result<ExPolicy, FwdIter>::type
    >::type
    adjacent_find(ExPolicy && policy, FwdIter first, FwdIter last, Pred && op)
    {
        typedef typename std::iterator_traits<FwdIter>::iterator_category
            iterator_category;

        static_assert(
            (boost::is_base_of<
                std::forward_iterator_tag, iterator_category
            >::value),
            "Requires at least a forward iterator");

        typedef is_sequential_execution_policy<ExPolicy> is_seq;

        return detail::adjacent_find<FwdIter>().call(
            std::forward<ExPolicy>(policy), is_seq(),
            first, last, op);
    }
}}}

#endif<|MERGE_RESOLUTION|>--- conflicted
+++ resolved
@@ -72,13 +72,8 @@
 
                 return util::partitioner<ExPolicy, FwdIter, void>::
                     call_with_index(
-<<<<<<< HEAD
                         std::forward<ExPolicy>(policy),
-                        hpx::util::make_zip_iterator(first, next), count-1,
-=======
-                        policy, hpx::util::make_zip_iterator(first, next),
-                        count-1, 1,
->>>>>>> c12a53b6
+                        hpx::util::make_zip_iterator(first, next), count-1, 1,
                         [op, tok](std::size_t base_idx, zip_iterator it,
                             std::size_t part_size) mutable
                         {
