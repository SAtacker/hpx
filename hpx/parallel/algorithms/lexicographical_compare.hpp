--- conflicted
+++ resolved
@@ -80,12 +80,8 @@
                 using hpx::util::make_zip_iterator;
                 return util::partitioner<ExPolicy, bool, void>::
                     call_with_index(
-<<<<<<< HEAD
                         std::forward<ExPolicy>(policy),
-                        make_zip_iterator(first1, first2), count,
-=======
-                        policy, make_zip_iterator(first1, first2), count, 1,
->>>>>>> c12a53b6
+                        make_zip_iterator(first1, first2), count, 1,
                         [pred, tok](std::size_t base_idx, zip_iterator it,
                             std::size_t part_count) mutable
                         {
