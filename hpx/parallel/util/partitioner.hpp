//  Copyright (c) 2007-2015 Hartmut Kaiser
//
//  Distributed under the Boost Software License, Version 1.0. (See accompanying
//  file LICENSE_1_0.txt or copy at http://www.boost.org/LICENSE_1_0.txt)

#if !defined(HPX_PARALLEL_UTIL_PARTITIONER_MAY_27_2014_1040PM)
#define HPX_PARALLEL_UTIL_PARTITIONER_MAY_27_2014_1040PM

#include <hpx/config.hpp>
#include <hpx/exception_list.hpp>
#include <hpx/lcos/wait_all.hpp>
#include <hpx/dataflow.hpp>
#include <hpx/util/bind.hpp>
#include <hpx/util/decay.hpp>
#include <hpx/util/deferred_call.hpp>
#include <hpx/util/invoke_fused.hpp>
#include <hpx/util/tuple.hpp>

#include <hpx/parallel/executors/executor_traits.hpp>
#include <hpx/parallel/execution_policy.hpp>
#include <hpx/parallel/util/detail/chunk_size.hpp>
#include <hpx/parallel/util/detail/handle_local_exceptions.hpp>
#include <hpx/parallel/traits/extract_partitioner.hpp>

#include <boost/range/functions.hpp>
#include <iterator>

///////////////////////////////////////////////////////////////////////////////
namespace hpx { namespace parallel { namespace util
{
    ///////////////////////////////////////////////////////////////////////////
    namespace detail
    {
        ///////////////////////////////////////////////////////////////////////
        // The static partitioner simply spawns one chunk of iterations for
        // each available core.
        template <typename ExPolicy_, typename R, typename Result = void>
        struct static_partitioner
        {
<<<<<<< HEAD
            template <typename ExPolicy, typename FwdIter, typename F1, typename F2>
            static R call(ExPolicy && policy, FwdIter first,
                std::size_t count, F1 && f1, F2 && f2, std::size_t chunk_size)
=======
            template <typename FwdIter, typename F1, typename F2>
            static R call(ExPolicy policy, FwdIter first,
                std::size_t count, F1 && f1, F2 && f2)
>>>>>>> c12a53b6
            {
                typedef typename hpx::util::decay<ExPolicy>::type::executor_type
                    executor_type;
                typedef typename hpx::parallel::executor_traits<executor_type>
                    executor_traits;
                typedef typename hpx::util::tuple<FwdIter, std::size_t>
                    tuple_type;

                std::vector<hpx::future<Result> > inititems;
                std::list<boost::exception_ptr> errors;
                std::vector<tuple_type> shape;

                try {
                    // estimate a chunk size based on number of cores used
                    shape = get_bulk_iteration_shape(policy, inititems, f1,
                        first, count, 1);

                    std::vector<hpx::future<Result> > workitems;
                    workitems.reserve(shape.size());

                    using hpx::util::bind;
                    using hpx::util::functional::invoke_fused;
                    using hpx::util::placeholders::_1;
                    workitems = executor_traits::async_execute(
                        policy.executor(),
                        bind(invoke_fused(), std::forward<F1>(f1), _1),
                        shape);

                    std::move(workitems.begin(), workitems.end(),
                        std::back_inserter(inititems));
                }
                catch (...) {
                    detail::handle_local_exceptions<ExPolicy>::call(
                        boost::current_exception(), errors);
                }

                // wait for all tasks to finish
                hpx::wait_all(inititems);

                detail::handle_local_exceptions<ExPolicy>::call(
                    inititems, errors);

                return f2(std::move(inititems));
            }

            template <typename ExPolicy, typename FwdIter, typename F1,
                typename F2, typename Data>
                // requires is_container<Data>
            static R call_with_data(ExPolicy && policy,
                FwdIter first, std::size_t count, F1 && f1, F2 && f2,
                std::vector<std::size_t> const& chunk_sizes, Data && data)
            {
                HPX_ASSERT(boost::size(data) >= boost::size(chunk_sizes));

                typedef typename hpx::util::decay<ExPolicy>::type::executor_type
                    executor_type;
                typedef typename hpx::parallel::executor_traits<executor_type>
                    executor_traits;
                typedef typename hpx::util::decay<Data>::type data_type;

                typename data_type::const_iterator data_it = boost::begin(data);
                typename std::vector<std::size_t>::const_iterator chunk_size_it =
                    boost::begin(chunk_sizes);

                typedef typename hpx::util::tuple<
                        typename data_type::value_type, FwdIter, std::size_t
                    > tuple_type;

                std::vector<hpx::future<Result> > workitems;
                std::list<boost::exception_ptr> errors;
                std::vector<tuple_type> shape;

                try {
                    // schedule every chunk on a separate thread
                    shape.reserve(chunk_sizes.size());
                    while(count != 0)
                    {
                        std::size_t chunk = (std::min)(count, *chunk_size_it);
                        HPX_ASSERT(chunk != 0);

                        shape.push_back(hpx::util::make_tuple(
                            *data_it, first, chunk));

                        count -= chunk;
                        std::advance(first, chunk);

                        ++data_it;
                        ++chunk_size_it;
                    }

                    HPX_ASSERT(chunk_size_it == chunk_sizes.end());
                    workitems.reserve(chunk_sizes.size());

                    using hpx::util::bind;
                    using hpx::util::functional::invoke_fused;
                    using hpx::util::placeholders::_1;
                    workitems = executor_traits::async_execute(
                        policy.executor(),
                        bind(invoke_fused(), std::forward<F1>(f1), _1),
                        shape);
                }
                catch (...) {
                    detail::handle_local_exceptions<ExPolicy>::call(
                        boost::current_exception(), errors);
                }

                // wait for all tasks to finish
                hpx::wait_all(workitems);
                detail::handle_local_exceptions<ExPolicy>::call(
                    workitems, errors);

                return f2(std::move(workitems));
            }

<<<<<<< HEAD
            template <typename ExPolicy, typename FwdIter, typename F1,
                typename F2>
            static R call_with_index(ExPolicy && policy, FwdIter first,
                std::size_t count, F1 && f1, F2 && f2, std::size_t chunk_size)
=======
            template <typename FwdIter, typename Stride, typename F1, typename F2>
            static R call_with_index(ExPolicy policy, FwdIter first,
                std::size_t count, Stride stride, F1 && f1, F2 && f2)
>>>>>>> c12a53b6
            {
                typedef typename hpx::util::decay<ExPolicy>::type::executor_type
                    executor_type;
                typedef typename hpx::parallel::executor_traits<executor_type>
                    executor_traits;
                typedef hpx::util::tuple<std::size_t, FwdIter, std::size_t>
                    tuple_type;

                std::vector<hpx::future<Result> > inititems;
                std::list<boost::exception_ptr> errors;
                std::vector<tuple_type> shape;

                try {
                    // estimate a chunk size based on number of cores used
                    shape = get_bulk_iteration_shape_idx(policy, inititems, f1,
                        first, count, stride);

                    std::vector<hpx::future<Result> > workitems;
                    workitems.reserve(shape.size());

                    using hpx::util::bind;
                    using hpx::util::functional::invoke_fused;
                    using hpx::util::placeholders::_1;
                    workitems = executor_traits::async_execute(
                        policy.executor(),
                        bind(invoke_fused(), std::forward<F1>(f1), _1),
                        shape);

                    std::move(workitems.begin(), workitems.end(),
                        std::back_inserter(inititems));
                }
                catch (...) {
                    detail::handle_local_exceptions<ExPolicy>::call(
                        boost::current_exception(), errors);
                }

                // wait for all tasks to finish
                hpx::wait_all(inititems);
                detail::handle_local_exceptions<ExPolicy>::call(
                    inititems, errors);

                return f2(std::move(inititems));
            }
        };

        template <typename R, typename Result>
        struct static_partitioner<parallel_task_execution_policy, R, Result>
        {
            template <typename ExPolicy, typename FwdIter, typename F1, typename F2>
<<<<<<< HEAD
            static hpx::future<R> call(ExPolicy && policy,
                FwdIter first, std::size_t count, F1 && f1, F2 && f2,
                std::size_t chunk_size)
=======
            static hpx::future<R> call(ExPolicy policy,
                FwdIter first, std::size_t count, F1 && f1, F2 && f2)
>>>>>>> c12a53b6
            {
                typedef typename hpx::util::decay<ExPolicy>::type::executor_type
                    executor_type;
                typedef typename hpx::parallel::executor_traits<executor_type>
                    executor_traits;
                typedef typename hpx::util::tuple<FwdIter, std::size_t>
                    tuple_type;

                std::vector<hpx::future<Result> > inititems;
                std::list<boost::exception_ptr> errors;
                std::vector<tuple_type> shape;

                try {
                    // estimate a chunk size based on number of cores used
                    shape = get_bulk_iteration_shape(policy, inititems, f1,
                        first, count, 1);

                    std::vector<hpx::future<Result> > workitems;
                    workitems.reserve(shape.size());

                    using hpx::util::bind;
                    using hpx::util::functional::invoke_fused;
                    using hpx::util::placeholders::_1;
                    workitems = executor_traits::async_execute(
                        policy.executor(),
                        bind(invoke_fused(), std::forward<F1>(f1), _1),
                        shape);

                    std::move(workitems.begin(), workitems.end(),
                        std::back_inserter(inititems));
                }
                catch (std::bad_alloc const&) {
                    return hpx::make_exceptional_future<R>(
                        boost::current_exception());
                }
                catch (...) {
                    errors.push_back(boost::current_exception());
                }

                // wait for all tasks to finish
                return hpx::dataflow(
                    [f2, errors](std::vector<hpx::future<Result> > && r) mutable -> R
                    {
                        detail::handle_local_exceptions<ExPolicy>::call(r, errors);
                        return f2(std::move(r));
                    },
                    std::move(inititems));
            }

            template <typename ExPolicy, typename FwdIter, typename F1,
                typename F2, typename Data>
                // requires is_container<Data>
            static hpx::future<R> call_with_data(ExPolicy && policy,
                FwdIter first, std::size_t count, F1 && f1, F2 && f2,
                std::vector<std::size_t> const& chunk_sizes, Data && data)
            {
                HPX_ASSERT(boost::size(data) >= boost::size(chunk_sizes));

                typedef typename hpx::util::decay<ExPolicy>::type::executor_type
                    executor_type;
                typedef typename hpx::parallel::executor_traits<executor_type>
                    executor_traits;
                typedef typename hpx::util::decay<Data>::type data_type;

                typename data_type::const_iterator data_it = boost::begin(data);
                typename std::vector<std::size_t>::const_iterator chunk_size_it =
                    boost::begin(chunk_sizes);

                typedef typename hpx::util::tuple<
                        typename data_type::value_type, FwdIter, std::size_t
                    > tuple_type;

                std::vector<hpx::future<Result> > workitems;
                std::list<boost::exception_ptr> errors;
                std::vector<tuple_type> shape;

                try {
                    // schedule every chunk on a separate thread
                    shape.reserve(chunk_sizes.size());
                    while(count != 0)
                    {
                        std::size_t chunk = (std::min)(count, *chunk_size_it);
                        HPX_ASSERT(chunk != 0);

                        shape.push_back(hpx::util::make_tuple(
                            *data_it, first, chunk));

                        count -= chunk;
                        std::advance(first, chunk);

                        ++data_it;
                        ++chunk_size_it;
                    }

                    HPX_ASSERT(chunk_size_it == chunk_sizes.end());
                    workitems.reserve(chunk_sizes.size());

                    using hpx::util::bind;
                    using hpx::util::functional::invoke_fused;
                    using hpx::util::placeholders::_1;
                    workitems = executor_traits::async_execute(
                        policy.executor(),
                        bind(invoke_fused(), std::forward<F1>(f1), _1),
                        shape);
                }
                catch (std::bad_alloc const&) {
                    return hpx::make_exceptional_future<R>(
                        boost::current_exception());
                }
                catch (...) {
                    errors.push_back(boost::current_exception());
                }

                // wait for all tasks to finish
                return hpx::dataflow(
                    [f2, errors](std::vector<hpx::future<Result> > && r) mutable -> R
                    {
                        detail::handle_local_exceptions<ExPolicy>::call(r, errors);
                        return f2(std::move(r));
                    },
                    std::move(workitems));
            }

<<<<<<< HEAD
            template <typename ExPolicy, typename FwdIter, typename F1,
                typename F2>
            static hpx::future<R> call_with_index(ExPolicy && policy,
                FwdIter first, std::size_t count, F1 && f1, F2 && f2,
                std::size_t chunk_size)
=======
            template <typename ExPolicy, typename FwdIter, typename Stride,
                typename F1, typename F2>
            static hpx::future<R> call_with_index(ExPolicy policy,
                FwdIter first, std::size_t count, Stride stride,
                F1 && f1, F2 && f2)
>>>>>>> c12a53b6
            {
                typedef typename hpx::util::decay<ExPolicy>::type::executor_type
                    executor_type;
                typedef typename hpx::parallel::executor_traits<executor_type>
                    executor_traits;
                typedef hpx::util::tuple<std::size_t, FwdIter, std::size_t>
                    tuple_type;

                std::vector<hpx::future<Result> > inititems;
                std::list<boost::exception_ptr> errors;
                std::vector<tuple_type> shape;

                try {
                    // estimate a chunk size based on number of cores used
                    shape = get_bulk_iteration_shape_idx(policy, inititems, f1,
                        first, count, stride);

                    std::vector<hpx::future<Result> > workitems;
                    workitems.reserve(shape.size());

                    using hpx::util::bind;
                    using hpx::util::functional::invoke_fused;
                    using hpx::util::placeholders::_1;
                    workitems = executor_traits::async_execute(
                        policy.executor(),
                        bind(invoke_fused(), std::forward<F1>(f1), _1),
                        shape);

                    std::move(workitems.begin(), workitems.end(),
                        std::back_inserter(inititems));
                }
                catch (std::bad_alloc const&) {
                    return hpx::make_exceptional_future<R>(
                        boost::current_exception());
                }
                catch (...) {
                    errors.push_back(boost::current_exception());
                }

                // wait for all tasks to finish
                return hpx::dataflow(
                    [f2, errors](std::vector<hpx::future<Result> > && r)
                        mutable -> R
                    {
                        detail::handle_local_exceptions<ExPolicy>::call(r, errors);
                        return f2(std::move(r));
                    },
                    std::move(inititems));
            }
        };

        template <typename Executor, typename Parameters, typename R,
            typename Result>
        struct static_partitioner<
                parallel_task_execution_policy_shim<Executor, Parameters>,
                R, Result>
          : static_partitioner<parallel_task_execution_policy, R, Result>
        {};

        ///////////////////////////////////////////////////////////////////////
        // ExPolicy: execution policy
        // R:        overall result type
        // Result:   intermediate result type of first step
        // PartTag:  select appropriate partitioner
        template <typename ExPolicy, typename R, typename Result, typename Tag>
        struct partitioner;

        ///////////////////////////////////////////////////////////////////////
        template <typename ExPolicy_, typename R, typename Result>
        struct partitioner<ExPolicy_, R, Result,
            parallel::traits::static_partitioner_tag>
        {
<<<<<<< HEAD
            template <typename ExPolicy, typename FwdIter, typename F1, typename F2>
            static R call(ExPolicy && policy, FwdIter first,
                std::size_t count, F1 && f1, F2 && f2,
                std::size_t chunk_size = 0)
            {
                return static_partitioner<
                        typename hpx::util::decay<ExPolicy>::type, R, Result
                    >::call(
                        std::forward<ExPolicy>(policy), first, count,
                        std::forward<F1>(f1), std::forward<F2>(f2), chunk_size);
=======
            template <typename FwdIter, typename F1, typename F2>
            static R call(ExPolicy policy, FwdIter first,
                std::size_t count, F1 && f1, F2 && f2)
            {
                return static_partitioner<ExPolicy, R, Result>::call(
                    policy, first, count,
                    std::forward<F1>(f1), std::forward<F2>(f2));
>>>>>>> c12a53b6
            }

            template <typename ExPolicy, typename FwdIter, typename F1,
                typename F2, typename Data>
            static R call_with_data(ExPolicy && policy, FwdIter first,
                std::size_t count, F1 && f1, F2 && f2,
                std::vector<std::size_t> const& chunk_sizes, Data && data)
            {
                return static_partitioner<
                        typename hpx::util::decay<ExPolicy>::type, R, Result
                    >::call_with_data(
                        std::forward<ExPolicy>(policy), first, count,
                        std::forward<F1>(f1), std::forward<F2>(f2), chunk_sizes,
                        std::forward<Data>(data));
            }

<<<<<<< HEAD
            template <typename ExPolicy, typename FwdIter, typename F1, typename F2>
            static R call_with_index(ExPolicy && policy, FwdIter first,
                std::size_t count, F1 && f1, F2 && f2,
                std::size_t chunk_size = 0)
            {
                return static_partitioner<
                        typename hpx::util::decay<ExPolicy>::type, R, Result
                    >::call_with_index(
                        std::forward<ExPolicy>(policy), first, count,
                        std::forward<F1>(f1), std::forward<F2>(f2), chunk_size);
=======
            template <typename FwdIter, typename Stride, typename F1,
                typename F2>
            static R call_with_index(ExPolicy policy, FwdIter first,
                std::size_t count, Stride stride, F1 && f1, F2 && f2)
            {
                return static_partitioner<ExPolicy, R, Result>::call_with_index(
                    policy, first, count, stride,
                    std::forward<F1>(f1), std::forward<F2>(f2));
>>>>>>> c12a53b6
            }
        };

        template <typename R, typename Result>
        struct partitioner<parallel_task_execution_policy, R, Result,
            parallel::traits::static_partitioner_tag>
        {
            template <typename ExPolicy, typename FwdIter, typename F1,
                typename F2>
<<<<<<< HEAD
            static hpx::future<R> call(ExPolicy && policy,
                FwdIter first, std::size_t count, F1 && f1, F2 && f2,
                std::size_t chunk_size = 0)
            {
                return static_partitioner<
                        typename hpx::util::decay<ExPolicy>::type, R, Result
                    >::call(
                        std::forward<ExPolicy>(policy), first, count,
                        std::forward<F1>(f1), std::forward<F2>(f2), chunk_size);
=======
            static hpx::future<R> call(ExPolicy policy,
                FwdIter first, std::size_t count, F1 && f1, F2 && f2)
            {
                return static_partitioner<ExPolicy, R, Result>::call(
                    policy, first, count,
                    std::forward<F1>(f1), std::forward<F2>(f2));
>>>>>>> c12a53b6
            }

            template <typename ExPolicy, typename FwdIter, typename F1,
                typename F2, typename Data>
            static hpx::future<R> call_with_data(ExPolicy && policy,
                FwdIter first, std::size_t count, F1 && f1, F2 && f2,
                std::vector<std::size_t> const& chunk_sizes, Data && data)
            {
                return static_partitioner<
                        typename hpx::util::decay<ExPolicy>::type, R, Result
                    >::call_with_data(
                        std::forward<ExPolicy>(policy), first, count,
                        std::forward<F1>(f1), std::forward<F2>(f2),
                        chunk_sizes, std::forward<Data>(data));
            }

<<<<<<< HEAD
            template <typename ExPolicy, typename FwdIter, typename F1,
                typename F2>
            static hpx::future<R> call_with_index(ExPolicy && policy,
                FwdIter first, std::size_t count, F1 && f1, F2 && f2,
                std::size_t chunk_size = 0)
            {
                return static_partitioner<
                        typename hpx::util::decay<ExPolicy>::type, R, Result
                    >::call_with_index(
                        std::forward<ExPolicy>(policy), first, count,
                        std::forward<F1>(f1), std::forward<F2>(f2), chunk_size);
=======
            template <typename ExPolicy, typename FwdIter, typename Stride,
                typename F1, typename F2>
            static hpx::future<R> call_with_index(ExPolicy policy,
                FwdIter first, std::size_t count, Stride stride,
                F1 && f1, F2 && f2)
            {
                return static_partitioner<ExPolicy, R, Result>::call_with_index(
                    policy, first, count, stride,
                    std::forward<F1>(f1), std::forward<F2>(f2));
>>>>>>> c12a53b6
            }
        };

        template <typename Executor, typename Parameters, typename R,
            typename Result>
        struct partitioner<
                parallel_task_execution_policy_shim<Executor, Parameters>,
                R, Result, parallel::traits::static_partitioner_tag>
          : partitioner<parallel_task_execution_policy, R, Result,
                parallel::traits::static_partitioner_tag>
        {};

        template <typename Executor, typename Parameters, typename R,
            typename Result>
        struct partitioner<
                parallel_task_execution_policy_shim<Executor, Parameters>,
                R, Result, parallel::traits::auto_partitioner_tag>
          : partitioner<parallel_task_execution_policy, R, Result,
                parallel::traits::auto_partitioner_tag>
        {};

        template <typename Executor, typename Parameters, typename R,
            typename Result>
        struct partitioner<
                parallel_task_execution_policy_shim<Executor, Parameters>,
                R, Result, parallel::traits::default_partitioner_tag>
          : partitioner<parallel_task_execution_policy, R, Result,
                parallel::traits::static_partitioner_tag>
        {};

        ///////////////////////////////////////////////////////////////////////
        template <typename ExPolicy, typename R, typename Result>
        struct partitioner<ExPolicy, R, Result,
                parallel::traits::default_partitioner_tag>
          : partitioner<ExPolicy, R, Result,
                parallel::traits::static_partitioner_tag>
        {};
    }

    ///////////////////////////////////////////////////////////////////////////
    template <typename ExPolicy, typename R = void, typename Result = R,
        typename PartTag = typename parallel::traits::extract_partitioner<
            typename hpx::util::decay<ExPolicy>::type
        >::type>
    struct partitioner
      : detail::partitioner<
            typename hpx::util::decay<ExPolicy>::type, R, Result, PartTag>
    {};
}}}

#endif<|MERGE_RESOLUTION|>--- conflicted
+++ resolved
@@ -37,15 +37,9 @@
         template <typename ExPolicy_, typename R, typename Result = void>
         struct static_partitioner
         {
-<<<<<<< HEAD
             template <typename ExPolicy, typename FwdIter, typename F1, typename F2>
             static R call(ExPolicy && policy, FwdIter first,
-                std::size_t count, F1 && f1, F2 && f2, std::size_t chunk_size)
-=======
-            template <typename FwdIter, typename F1, typename F2>
-            static R call(ExPolicy policy, FwdIter first,
                 std::size_t count, F1 && f1, F2 && f2)
->>>>>>> c12a53b6
             {
                 typedef typename hpx::util::decay<ExPolicy>::type::executor_type
                     executor_type;
@@ -160,16 +154,10 @@
                 return f2(std::move(workitems));
             }
 
-<<<<<<< HEAD
-            template <typename ExPolicy, typename FwdIter, typename F1,
+            template <typename ExPolicy, typename FwdIter, typename Stride, typename F1,
                 typename F2>
             static R call_with_index(ExPolicy && policy, FwdIter first,
-                std::size_t count, F1 && f1, F2 && f2, std::size_t chunk_size)
-=======
-            template <typename FwdIter, typename Stride, typename F1, typename F2>
-            static R call_with_index(ExPolicy policy, FwdIter first,
                 std::size_t count, Stride stride, F1 && f1, F2 && f2)
->>>>>>> c12a53b6
             {
                 typedef typename hpx::util::decay<ExPolicy>::type::executor_type
                     executor_type;
@@ -219,14 +207,8 @@
         struct static_partitioner<parallel_task_execution_policy, R, Result>
         {
             template <typename ExPolicy, typename FwdIter, typename F1, typename F2>
-<<<<<<< HEAD
             static hpx::future<R> call(ExPolicy && policy,
-                FwdIter first, std::size_t count, F1 && f1, F2 && f2,
-                std::size_t chunk_size)
-=======
-            static hpx::future<R> call(ExPolicy policy,
                 FwdIter first, std::size_t count, F1 && f1, F2 && f2)
->>>>>>> c12a53b6
             {
                 typedef typename hpx::util::decay<ExPolicy>::type::executor_type
                     executor_type;
@@ -350,19 +332,11 @@
                     std::move(workitems));
             }
 
-<<<<<<< HEAD
-            template <typename ExPolicy, typename FwdIter, typename F1,
-                typename F2>
-            static hpx::future<R> call_with_index(ExPolicy && policy,
-                FwdIter first, std::size_t count, F1 && f1, F2 && f2,
-                std::size_t chunk_size)
-=======
             template <typename ExPolicy, typename FwdIter, typename Stride,
                 typename F1, typename F2>
-            static hpx::future<R> call_with_index(ExPolicy policy,
+            static hpx::future<R> call_with_index(ExPolicy && policy,
                 FwdIter first, std::size_t count, Stride stride,
                 F1 && f1, F2 && f2)
->>>>>>> c12a53b6
             {
                 typedef typename hpx::util::decay<ExPolicy>::type::executor_type
                     executor_type;
@@ -435,26 +409,15 @@
         struct partitioner<ExPolicy_, R, Result,
             parallel::traits::static_partitioner_tag>
         {
-<<<<<<< HEAD
             template <typename ExPolicy, typename FwdIter, typename F1, typename F2>
             static R call(ExPolicy && policy, FwdIter first,
-                std::size_t count, F1 && f1, F2 && f2,
-                std::size_t chunk_size = 0)
+                std::size_t count, F1 && f1, F2 && f2)
             {
                 return static_partitioner<
                         typename hpx::util::decay<ExPolicy>::type, R, Result
                     >::call(
                         std::forward<ExPolicy>(policy), first, count,
                         std::forward<F1>(f1), std::forward<F2>(f2), chunk_size);
-=======
-            template <typename FwdIter, typename F1, typename F2>
-            static R call(ExPolicy policy, FwdIter first,
-                std::size_t count, F1 && f1, F2 && f2)
-            {
-                return static_partitioner<ExPolicy, R, Result>::call(
-                    policy, first, count,
-                    std::forward<F1>(f1), std::forward<F2>(f2));
->>>>>>> c12a53b6
             }
 
             template <typename ExPolicy, typename FwdIter, typename F1,
@@ -471,27 +434,16 @@
                         std::forward<Data>(data));
             }
 
-<<<<<<< HEAD
-            template <typename ExPolicy, typename FwdIter, typename F1, typename F2>
+            template <typename ExPolicy, typename FwdIter, typename Stride, typename F1,
+                typename F2>
             static R call_with_index(ExPolicy && policy, FwdIter first,
-                std::size_t count, F1 && f1, F2 && f2,
-                std::size_t chunk_size = 0)
+                std::size_t count, Stride stride, F1 && f1, F2 && f2)
             {
                 return static_partitioner<
                         typename hpx::util::decay<ExPolicy>::type, R, Result
                     >::call_with_index(
                         std::forward<ExPolicy>(policy), first, count,
                         std::forward<F1>(f1), std::forward<F2>(f2), chunk_size);
-=======
-            template <typename FwdIter, typename Stride, typename F1,
-                typename F2>
-            static R call_with_index(ExPolicy policy, FwdIter first,
-                std::size_t count, Stride stride, F1 && f1, F2 && f2)
-            {
-                return static_partitioner<ExPolicy, R, Result>::call_with_index(
-                    policy, first, count, stride,
-                    std::forward<F1>(f1), std::forward<F2>(f2));
->>>>>>> c12a53b6
             }
         };
 
@@ -501,24 +453,14 @@
         {
             template <typename ExPolicy, typename FwdIter, typename F1,
                 typename F2>
-<<<<<<< HEAD
             static hpx::future<R> call(ExPolicy && policy,
-                FwdIter first, std::size_t count, F1 && f1, F2 && f2,
-                std::size_t chunk_size = 0)
+                FwdIter first, std::size_t count, F1 && f1, F2 && f2)
             {
                 return static_partitioner<
                         typename hpx::util::decay<ExPolicy>::type, R, Result
                     >::call(
                         std::forward<ExPolicy>(policy), first, count,
                         std::forward<F1>(f1), std::forward<F2>(f2), chunk_size);
-=======
-            static hpx::future<R> call(ExPolicy policy,
-                FwdIter first, std::size_t count, F1 && f1, F2 && f2)
-            {
-                return static_partitioner<ExPolicy, R, Result>::call(
-                    policy, first, count,
-                    std::forward<F1>(f1), std::forward<F2>(f2));
->>>>>>> c12a53b6
             }
 
             template <typename ExPolicy, typename FwdIter, typename F1,
@@ -535,29 +477,17 @@
                         chunk_sizes, std::forward<Data>(data));
             }
 
-<<<<<<< HEAD
-            template <typename ExPolicy, typename FwdIter, typename F1,
-                typename F2>
+            template <typename ExPolicy, typename FwdIter, typename Stride,
+                typename F1, typename F2>
             static hpx::future<R> call_with_index(ExPolicy && policy,
-                FwdIter first, std::size_t count, F1 && f1, F2 && f2,
-                std::size_t chunk_size = 0)
+                FwdIter first, std::size_t count, Stride stride,
+                F1 && f1, F2 && f2)
             {
                 return static_partitioner<
                         typename hpx::util::decay<ExPolicy>::type, R, Result
                     >::call_with_index(
                         std::forward<ExPolicy>(policy), first, count,
                         std::forward<F1>(f1), std::forward<F2>(f2), chunk_size);
-=======
-            template <typename ExPolicy, typename FwdIter, typename Stride,
-                typename F1, typename F2>
-            static hpx::future<R> call_with_index(ExPolicy policy,
-                FwdIter first, std::size_t count, Stride stride,
-                F1 && f1, F2 && f2)
-            {
-                return static_partitioner<ExPolicy, R, Result>::call_with_index(
-                    policy, first, count, stride,
-                    std::forward<F1>(f1), std::forward<F2>(f2));
->>>>>>> c12a53b6
             }
         };
 
