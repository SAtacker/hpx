--- conflicted
+++ resolved
@@ -29,11 +29,7 @@
 
             static thread_id_type call()
             {
-<<<<<<< HEAD
-#if defined(BOOST_MSVC)
-=======
 #if defined(BOOST_MSVC) || defined(BOOST_INTEL_WIN)
->>>>>>> c024cf38
                 return (thread_id_type)GetCurrentThreadId();
 #else
                 return (thread_id_type)pthread_self();
