//  Copyright (c) 2013 Hartmut Kaiser
//  Copyright (c) 2013 Thomas Heller
//
//  Distributed under the Boost Software License, Version 1.0. (See accompanying
//  file LICENSE_1_0.txt or copy at http://www.boost.org/LICENSE_1_0.txt)

/// \file lcos/reduce.hpp

#if defined(DOXYGEN)
namespace hpx { namespace lcos
{
    /// \brief Perform a distributed reduction operation
    ///
    /// The function hpx::lcos::reduce performs a distributed reduction
    /// operation over results returned from action invocations on a given set
    /// of global identifiers. The action can be either a plain action (in
    /// which case the global identifiers have to refer to localities) or a
    /// component action (in which case the global identifiers have to refer
    /// to instances of a component type which exposes the action.
    ///
    /// \param ids       [in] A list of global identifiers identifying the
    ///                  target objects for which the given action will be
    ///                  invoked.
    /// \param reduce_op [in] A binary function expecting two results as
    ///                  returned from the action invocations. The function
    ///                  (or function object) is expected to return the result
    ///                  of the reduction operation performed on its arguments.
    /// \param argN      [in] Any number of arbitrary arguments (passed by
    ///                  by const reference) which will be forwarded to the
    ///                  action invocation.
    ///
    /// \returns         This function returns a future representing the result
    ///                  of the overall reduction operation.
    ///
    template <typename Action, typename ReduceOp, typename ArgN, ...>
    hpx::future<decltype(Action(hpx::id_type, ArgN, ...))>
    reduce(
        std::vector<hpx::id_type> const & ids
      , ReduceOp&& reduce_op
      , ArgN argN, ...);

    /// \brief Perform a distributed reduction operation
    ///
    /// The function hpx::lcos::reduce_with_index performs a distributed reduction
    /// operation over results returned from action invocations on a given set
    /// of global identifiers. The action can be either plain action (in
    /// which case the global identifiers have to refer to localities) or a
    /// component action (in which case the global identifiers have to refer
    /// to instances of a component type which exposes the action.
    ///
    /// The function passes the index of the global identifier in the given
    /// list of identifiers as the last argument to the action.
    ///
    /// \param ids       [in] A list of global identifiers identifying the
    ///                  target objects for which the given action will be
    ///                  invoked.
    /// \param reduce_op [in] A binary function expecting two results as
    ///                  returned from the action invocations. The function
    ///                  (or function object) is expected to return the result
    ///                  of the reduction operation performed on its arguments.
    /// \param argN      [in] Any number of arbitrary arguments (passed by
    ///                  by const reference) which will be forwarded to the
    ///                  action invocation.
    ///
    /// \returns         This function returns a future representing the result
    ///                  of the overall reduction operation.
    ///
    template <typename Action, typename ReduceOp, typename ArgN, ...>
    hpx::future<decltype(Action(hpx::id_type, ArgN, ..., std::size_t))>
    reduce_with_index(
        std::vector<hpx::id_type> const & ids
      , ReduceOp&& reduce_op
      , ArgN argN, ...);
}}
#else

#if !defined(HPX_LCOS_REDUCE_SEP_28_2013_1105AM)
#define HPX_LCOS_REDUCE_SEP_28_2013_1105AM

#include <hpx/hpx_fwd.hpp>
#include <hpx/lcos/future.hpp>
#include <hpx/lcos/when_all.hpp>
#include <hpx/runtime/actions/action_support.hpp>
#include <hpx/runtime/naming/name.hpp>
#include <hpx/util/assert.hpp>
#include <hpx/util/decay.hpp>
#include <hpx/util/calculate_fanout.hpp>
#include <hpx/util/tuple.hpp>
#include <hpx/util/detail/count_num_args.hpp>
#include <hpx/util/detail/pack.hpp>

#include <boost/preprocessor/cat.hpp>
#include <boost/serialization/vector.hpp>

#include <vector>

#if !defined(HPX_REDUCE_FANOUT)
#define HPX_REDUCE_FANOUT 16
#endif

namespace hpx { namespace lcos
{
    namespace detail
    {
        ///////////////////////////////////////////////////////////////////////
        template <typename Action>
        struct reduce_with_index
        {
            typedef typename Action::arguments_type arguments_type;
        };

        ///////////////////////////////////////////////////////////////////////
        template <typename Action>
        struct reduce_result
          : traits::promise_local_result<
                typename hpx::actions::extract_action<
                    Action
                >::remote_result_type>
        {};

        template <typename Action>
        struct reduce_result<reduce_with_index<Action> >
          : reduce_result<Action>
        {};

        ///////////////////////////////////////////////////////////////////////
        template <
            typename Action
          , typename ReduceOp
          , typename ...Ts
        >
        typename reduce_result<Action>::type
        reduce_impl(
            Action const & act
          , std::vector<hpx::id_type> const & ids
          , ReduceOp && reduce_op
          , std::size_t global_idx
          , Ts const&... vs
        );

        ///////////////////////////////////////////////////////////////////////
        template <
            typename Action
          , typename Futures
          , typename ...Ts
        >
        void
        reduce_invoke(Action /*act*/
          , Futures& futures
          , hpx::id_type const& id
          , std::size_t
          , Ts const&... vs)
        {
            futures.push_back(
                hpx::async<Action>(
                    id
                  , vs...
                )
            );
        }

        template <
            typename Action
          , typename Futures
          , typename ...Ts
        >
        void
        reduce_invoke(reduce_with_index<Action>
          , Futures& futures
          , hpx::id_type const& id
          , std::size_t global_idx
          , Ts const&... vs)
        {
            futures.push_back(
                hpx::async<Action>(
                    id
                  , vs...
                  , global_idx
                )
            );
        }

        ///////////////////////////////////////////////////////////////////////
        template <
            typename Action
          , typename ReduceOp
          , typename ...Ts
        >
        struct reduce_invoker
        {
            //static hpx::future<typename reduce_result<Action>::type>
            static typename reduce_result<Action>::type
            call(
                Action const & act
              , std::vector<hpx::id_type> const & ids
              , ReduceOp const& reduce_op
              , std::size_t global_idx
              , Ts const&... vs
            )
            {
                return
                    reduce_impl(
                        act
                      , ids
                      , reduce_op
                      , global_idx
                      , vs...
                    );
            }
        };

        ///////////////////////////////////////////////////////////////////////
        template <typename Action, typename Is>
        struct make_reduce_action_impl;


        template <typename Action, std::size_t ...Is>
        struct make_reduce_action_impl<Action, util::detail::pack_c<std::size_t, Is...> >
        {
            typedef
                typename reduce_result<Action>::type
                action_result;

            template <typename ReduceOp>
            struct reduce_invoker
            {
                typedef
                    typename util::decay<ReduceOp>::type
                    reduce_op_type;

                typedef detail::reduce_invoker<
                        Action
                      , reduce_op_type
                      , typename util::tuple_element<
                            Is, typename Action::arguments_type
                        >::type...
                    >
                    reduce_invoker_type;

                typedef
                    typename HPX_MAKE_ACTION(reduce_invoker_type::call)::type
                    type;
            };
        };

        template <typename Action>
        struct make_reduce_action
          : make_reduce_action_impl<
                Action
              , typename util::detail::make_index_pack<Action::arity>::type
            >
        {};

        template <typename Action>
        struct make_reduce_action<reduce_with_index<Action> >
          : make_reduce_action_impl<
                reduce_with_index<Action>
              , typename util::detail::make_index_pack<Action::arity - 1>::type
            >
        {};

        ///////////////////////////////////////////////////////////////////////
        template <typename Result, typename ReduceOp>
        struct perform_reduction
        {
            perform_reduction(ReduceOp const& reduce_op)
              : reduce_op_(reduce_op)
            {}

            Result operator()(
                hpx::future<std::vector<hpx::future<Result> > > r) const
            {
                std::vector<hpx::future<Result> > fres = std::move(r.get());

                HPX_ASSERT(!fres.empty());

                if (fres.size() == 1)
                    return fres[0].get();

                Result res = reduce_op_(fres[0].get(), fres[1].get());
                for (std::size_t i = 2; i != fres.size(); ++i)
                    res = reduce_op_(res, fres[i].get());

                return std::move(res);
            }

            ReduceOp const& reduce_op_;
        };

        ///////////////////////////////////////////////////////////////////////
        template <
            typename Action
          , typename ReduceOp
          , typename ...Ts
        >
        typename reduce_result<Action>::type
        reduce_impl(
            Action const & act
          , std::vector<hpx::id_type> const & ids
          , ReduceOp && reduce_op
          , std::size_t global_idx
          , Ts const&... vs
        )
        {
            typedef
                typename reduce_result<Action>::type
                result_type;

            if(ids.empty()) return result_type();

            std::size_t const local_fanout = HPX_REDUCE_FANOUT;
            std::size_t local_size = (std::min)(ids.size(), local_fanout);
            std::size_t fanout = util::calculate_fanout(ids.size(), local_fanout);

            std::vector<hpx::future<result_type> > reduce_futures;
            reduce_futures.reserve(local_size + (ids.size()/fanout) + 1);
            for(std::size_t i = 0; i != local_size; ++i)
            {
                reduce_invoke(
                    act
                  , reduce_futures
                  , ids[i]
                  , global_idx + i
                  , vs...
                );
            }

            if(ids.size() > local_fanout)
            {
                std::size_t applied = local_fanout;
                std::vector<hpx::id_type>::const_iterator it =
                    ids.begin() + local_fanout;

                typedef
                    typename detail::make_reduce_action<Action>::
                        template reduce_invoker<ReduceOp>::type
                    reduce_impl_action;

                while(it != ids.end())
                {
                    HPX_ASSERT(ids.size() >= applied);

                    std::size_t next_fan = (std::min)(fanout, ids.size() - applied);
                    std::vector<hpx::id_type> ids_next(it, it + next_fan);

                    hpx::id_type id(ids_next[0]);
                    reduce_futures.push_back(
                        hpx::async_colocated<reduce_impl_action>(
                            id
                          , act
                          , std::move(ids_next)
                          , reduce_op
                          , global_idx + applied
                          , vs...
                        )
                    );

                    applied += next_fan;
                    it += next_fan;
                }
            }

            return hpx::when_all(reduce_futures).
                then(perform_reduction<result_type, ReduceOp>(reduce_op)).
                get();
        }
    }

    ///////////////////////////////////////////////////////////////////////////
    template <
        typename Action
      , typename ReduceOp
      , typename ...Ts
    >
    hpx::future<
        typename detail::reduce_result<Action>::type
    >
    reduce(
        std::vector<hpx::id_type> const & ids
      , ReduceOp && reduce_op
      , Ts const&... vs)
    {
        typedef
            typename detail::make_reduce_action<Action>::
                template reduce_invoker<ReduceOp>::type
            reduce_impl_action;

        typedef
            typename detail::reduce_result<Action>::type
            action_result;

        if (ids.empty())
        {
            return hpx::make_exceptional_future<action_result>(
<<<<<<< HEAD
                    hpx::exception(hpx::bad_parameter,
                        "array of targets is empty")
                );
=======
                HPX_GET_EXCEPTION(bad_parameter, "hpx::lcos::reduce",
                    "empty list of targets for reduce operation"));
>>>>>>> c3b27dec
        }

        return
            hpx::async_colocated<reduce_impl_action>(
                ids[0]
              , Action()
              , ids
              , std::forward<ReduceOp>(reduce_op)
              , 0
              , vs...
            );
    }

    template <
        typename Component, typename Signature, typename Derived
      , typename ReduceOp
      , typename ...Ts
    >
    hpx::future<
        typename detail::reduce_result<Derived>::type
    >
    reduce(
        hpx::actions::basic_action<Component, Signature, Derived> /* act */
      , std::vector<hpx::id_type> const & ids
      , ReduceOp && reduce_op
      , Ts const&... vs)
    {
        return reduce<Derived>(
                ids
              , std::forward<ReduceOp>(reduce_op)
              , vs...
            );
    }

    template <
        typename Action
      , typename ReduceOp
      , typename ...Ts
    >
    hpx::future<
        typename detail::reduce_result<Action>::type
    >
    reduce_with_index(
        std::vector<hpx::id_type> const & ids
      , ReduceOp && reduce_op
      , Ts const&... vs)
    {
        return reduce<detail::reduce_with_index<Action> >(
                ids
              , std::forward<ReduceOp>(reduce_op)
              , vs...
            );
    }

    template <
        typename Component, typename Signature, typename Derived
      , typename ReduceOp
      , typename ...Ts
    >
    hpx::future<
        typename detail::reduce_result<Derived>::type
    >
    reduce_with_index(
        hpx::actions::basic_action<Component, Signature, Derived> /* act */
      , std::vector<hpx::id_type> const & ids
      , ReduceOp && reduce_op
      , Ts const&... vs)
    {
        return reduce<detail::reduce_with_index<Derived> >(
                ids
              , std::forward<ReduceOp>(reduce_op)
              , vs...
            );
    }
}}

///////////////////////////////////////////////////////////////////////////////
#define HPX_REGISTER_REDUCE_ACTION_DECLARATION(...)                           \
    HPX_REGISTER_REDUCE_ACTION_DECLARATION_(__VA_ARGS__)                      \
/**/
#define HPX_REGISTER_REDUCE_ACTION_DECLARATION_(...)                          \
    HPX_UTIL_EXPAND_(BOOST_PP_CAT(                                            \
        HPX_REGISTER_REDUCE_ACTION_DECLARATION_, HPX_UTIL_PP_NARG(__VA_ARGS__)\
    )(__VA_ARGS__))                                                           \
/**/

#define HPX_REGISTER_REDUCE_ACTION_DECLARATION_2(Action, ReduceOp)            \
    HPX_REGISTER_ACTION_DECLARATION(                                          \
        ::hpx::lcos::detail::make_reduce_action<Action>::                     \
            reduce_invoker<ReduceOp>::type                                    \
      , BOOST_PP_CAT(BOOST_PP_CAT(reduce_, Action), ReduceOp)                 \
    )                                                                         \
/**/
#define HPX_REGISTER_REDUCE_ACTION_DECLARATION_3(Action, ReduceOp, Name)      \
    HPX_REGISTER_ACTION_DECLARATION(                                          \
        ::hpx::lcos::detail::make_reduce_action<Action>::                     \
            reduce_invoker<ReduceOp>::type                                    \
      , BOOST_PP_CAT(reduce_, Name)                                           \
    )                                                                         \
/**/

///////////////////////////////////////////////////////////////////////////////
#define HPX_REGISTER_REDUCE_ACTION(...)                                       \
    HPX_REGISTER_REDUCE_ACTION_(__VA_ARGS__)                                  \
/**/
#define HPX_REGISTER_REDUCE_ACTION_(...)                                      \
    HPX_UTIL_EXPAND_(BOOST_PP_CAT(                                            \
        HPX_REGISTER_REDUCE_ACTION_, HPX_UTIL_PP_NARG(__VA_ARGS__)            \
    )(__VA_ARGS__))                                                           \
/**/

#define HPX_REGISTER_REDUCE_ACTION_2(Action, ReduceOp)                        \
    HPX_REGISTER_PLAIN_ACTION(                                                \
        ::hpx::lcos::detail::make_reduce_action<Action>::                     \
            reduce_invoker<ReduceOp>::type                                    \
      , BOOST_PP_CAT(BOOST_PP_CAT(reduce_, Action), ReduceOp)                 \
    )                                                                         \
/**/
#define HPX_REGISTER_REDUCE_ACTION_3(Action, ReduceOp, Name)                  \
    HPX_REGISTER_PLAIN_ACTION(                                                \
        ::hpx::lcos::detail::make_reduce_action<Action>::                     \
            reduce_invoker<ReduceOp>::type                                    \
      , BOOST_PP_CAT(reduce_, Name)                                           \
    )                                                                         \
/**/

///////////////////////////////////////////////////////////////////////////////
#define HPX_REGISTER_REDUCE_WITH_INDEX_ACTION_DECLARATION(...)                \
    HPX_REGISTER_REDUCE_WITH_INDEX_ACTION_DECLARATION_(__VA_ARGS__)           \
/**/
#define HPX_REGISTER_REDUCE_WITH_INDEX_ACTION_DECLARATION_(...)               \
    HPX_UTIL_EXPAND_(BOOST_PP_CAT(                                            \
        HPX_REGISTER_REDUCE_WITH_INDEX_ACTION_DECLARATION_,                   \
            HPX_UTIL_PP_NARG(__VA_ARGS__)                                     \
    )(__VA_ARGS__))                                                           \
/**/

#define HPX_REGISTER_REDUCE_WITH_INDEX_ACTION_DECLARATION_2(Action, ReduceOp) \
    HPX_REGISTER_ACTION_DECLARATION(                                          \
        ::hpx::lcos::detail::make_reduce_action<                              \
            ::hpx::lcos::detail::reduce_with_index<Action>                    \
        >::reduce_invoker<ReduceOp>::type                                     \
      , BOOST_PP_CAT(BOOST_PP_CAT(reduce_, Action), ReduceOp)                 \
    )                                                                         \
/**/
#define HPX_REGISTER_REDUCE_WITH_INDEX_ACTION_DECLARATION_3(Action, ReduceOp, Name) \
    HPX_REGISTER_ACTION_DECLARATION(                                          \
        ::hpx::lcos::detail::make_reduce_action<                              \
            ::hpx::lcos::detail::reduce_with_index<Action>                    \
        >::reduce_invoker<ReduceOp>::type                                     \
      , BOOST_PP_CAT(reduce_, Name)                                           \
    )                                                                         \
/**/

///////////////////////////////////////////////////////////////////////////////
#define HPX_REGISTER_REDUCE_WITH_INDEX_ACTION(...)                            \
    HPX_REGISTER_REDUCE_WITH_INDEX_ACTION_(__VA_ARGS__)                       \
/**/
#define HPX_REGISTER_REDUCE_WITH_INDEX_ACTION_(...)                           \
    HPX_UTIL_EXPAND_(BOOST_PP_CAT(                                            \
        HPX_REGISTER_REDUCE_WITH_INDEX_ACTION_, HPX_UTIL_PP_NARG(__VA_ARGS__) \
    )(__VA_ARGS__))                                                           \
/**/

#define HPX_REGISTER_REDUCE_WITH_INDEX_ACTION_2(Action, ReduceOp)             \
    HPX_REGISTER_PLAIN_ACTION(                                                \
        ::hpx::lcos::detail::make_reduce_action<                              \
            ::hpx::lcos::detail::reduce_with_index<Action>                    \
        >::reduce_invoker<ReduceOp>::type                                     \
      , BOOST_PP_CAT(BOOST_PP_CAT(reduce_, Action), ReduceOp)                 \
    )                                                                         \
/**/
#define HPX_REGISTER_REDUCE_WITH_INDEX_ACTION_3(Action, ReduceOp, Name)       \
    HPX_REGISTER_PLAIN_ACTION(                                                \
        ::hpx::lcos::detail::make_reduce_action<                              \
            ::hpx::lcos::detail::reduce_with_index<Action>                    \
        >::reduce_invoker<ReduceOp>::type                                     \
      , BOOST_PP_CAT(reduce_, Name)                                           \
    )                                                                         \
/**/

#endif

#endif // DOXYGEN<|MERGE_RESOLUTION|>--- conflicted
+++ resolved
@@ -392,14 +392,8 @@
         if (ids.empty())
         {
             return hpx::make_exceptional_future<action_result>(
-<<<<<<< HEAD
-                    hpx::exception(hpx::bad_parameter,
-                        "array of targets is empty")
-                );
-=======
                 HPX_GET_EXCEPTION(bad_parameter, "hpx::lcos::reduce",
                     "empty list of targets for reduce operation"));
->>>>>>> c3b27dec
         }
 
         return
