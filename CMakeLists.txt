# Copyright (c) 2007-2017 Hartmut Kaiser
# Copyright (c) 2011-2014 Thomas Heller
# Copyright (c) 2007-2008 Chirag Dekate
# Copyright (c)      2011 Bryce Lelbach
# Copyright (c)      2011 Vinay C Amatya
# Copyright (c)      2013 Jeroen Habraken
# Copyright (c) 2014-2016 Andreas Schaefer
# Copyright (c) 2017      Abhimanyu Rawat
# Copyright (c) 2017      Google
# Copyright (c) 2017      Taeguk Kwon
#
# Distributed under the Boost Software License, Version 1.0. (See accompanying
# file LICENSE_1_0.txt or copy at http://www.boost.org/LICENSE_1_0.txt)

# We require at least CMake V3.3.2
cmake_minimum_required(VERSION 3.3.2 FATAL_ERROR)

# explicitly set certain policies
cmake_policy(VERSION 3.3.2)
macro(hpx_set_cmake_policy policy value)
  if(POLICY ${policy})
    cmake_policy(SET ${policy} ${value})
  endif()
endmacro()
hpx_set_cmake_policy(CMP0042 NEW)
hpx_set_cmake_policy(CMP0054 OLD)
hpx_set_cmake_policy(CMP0060 NEW)

# Overrides must go before the project() statement, otherwise they are ignored.

################################################################################
# C++ overrides
################################################################################
set(CMAKE_USER_MAKE_RULES_OVERRIDE_CXX
    "${CMAKE_CURRENT_SOURCE_DIR}/cmake/HPX_CXXOverrides.cmake")

################################################################################
# Fortran overrides
################################################################################
set(CMAKE_USER_MAKE_RULES_OVERRIDE_Fortran
    "${CMAKE_CURRENT_SOURCE_DIR}/cmake/HPX_FortranOverrides.cmake")

################################################################################
# Build type (needs to be handled before project command below)
################################################################################
if(NOT CMAKE_BUILD_TYPE)
  set(CMAKE_BUILD_TYPE "Release" CACHE STRING "Configuration type (one of Debug, RelWithDebInfo, Release, MinSizeRel)")
endif()

################################################################################
# project metadata
################################################################################
project(HPX CXX C)

set(HPX_MAJOR_VERSION 1)
set(HPX_MINOR_VERSION 1)
set(HPX_PATCH_LEVEL   0)
set(HPX_VERSION "${HPX_MAJOR_VERSION}.${HPX_MINOR_VERSION}.${HPX_PATCH_LEVEL}")
set(HPX_LIBRARY_VERSION "${HPX_VERSION}")
set(HPX_SOVERSION ${HPX_MAJOR_VERSION})
set(HPX_PACKAGE_NAME HPX)

if(MSVC)
  set_property(GLOBAL PROPERTY USE_FOLDERS ON)
endif()

################################################################################
# CMake configuration
################################################################################
set(CMAKE_MODULE_PATH ${CMAKE_MODULE_PATH} "${PROJECT_SOURCE_DIR}/cmake")

# We safe the passed compiler flag to a special variable. This is needed for our
# build system unit tests. Some flags might influence the created symbols (
# _GLIBCXX_DEBUG i look at you)
set(CMAKE_CXX_FLAGS_SAFE ${CMAKE_CXX_FLAGS})

include(CheckCXXCompilerFlag)
include(CMakeDependentOption)

# include additional macro definitions
include(HPX_Utils)
include(HPX_ExportTargets)
include(HPX_Libraries)
include(HPX_LibraryDir)
include(HPX_AddConfigTest)
include(HPX_AddDefinitions)
include(HPX_CreateSymbolicLink)

hpx_force_out_of_tree_build("This project requires an out-of-source-tree build. See README.rst. Clean your CMake cache and CMakeFiles if this message persists.")

if(NOT HPX_CMAKE_LOGLEVEL)
  set(HPX_CMAKE_LOGLEVEL "WARN")
endif()

################################################################################
# Fortran compiler detection
#
hpx_option(HPX_WITH_FORTRAN
  BOOL
  "Enable or disable the compilation of Fortran examples using HPX"
  OFF ADVANCED)

if (HPX_WITH_FORTRAN)
  include(HPX_FortranCompiler)
endif()

################################################################################

################################################################################
# Setup platform for which HPX should be compiled for.
#
include(HPX_SetPlatform)
if("${HPX_PLATFORM_UC}" STREQUAL "ANDROID")
  unset(HPX_LIBRARY_VERSION)
  unset(HPX_SOVERSION)
endif()

# Adjust a couple of build-system settings, if HPX is to be built using vcpkg
if(MSVC)
  set(_with_vcpkg_default OFF)
  if(VCPKG_TOOLCHAIN)
    set(_with_vcpkg_default ON)
  endif()
  hpx_option(HPX_WITH_VCPKG BOOL
    "Build HPX in the context of the vcpkg build and configuration tool (default: OFF)."
    ${_with_vcpkg_default} ADVANCED)
  if(HPX_WITH_VCPKG)
    hpx_add_config_define(HPX_HAVE_VCPKG)
  endif()

  hpx_option(HPX_WITH_VS_STARTUP_PROJECT STRING
    "Define the startup project for the HPX solution (default: ALL_BUILD)."
    "ALL_BUILD" ADVANCED)
  if(HPX_WITH_VS_STARTUP_PROJECT)
    set(VS_STARTUP_PROJECT ${HPX_WITH_VS_STARTUP_PROJECT})
  endif()
endif()

################################################################################

################################################################################
# Set our build options cache variables which are customizable by users
#

hpx_option(HPX_WITH_DEPRECATION_WARNINGS
  BOOL "Enable warnings for deprecated facilities. (default: ON)"
  ON ADVANCED)
if(HPX_WITH_DEPRECATION_WARNINGS)
  hpx_add_config_define(HPX_HAVE_DEPRECATION_WARNINGS)
endif()

## Generic build options
set(DEFAULT_MALLOC "system")
if("${CMAKE_SYSTEM_NAME}" STREQUAL "Linux")
  set(DEFAULT_MALLOC "tcmalloc")
#    set(DEFAULT_MALLOC "jemalloc")
endif()

if("${CMAKE_SYSTEM_NAME}" STREQUAL "Linux")
  set(HPX_WITH_THREAD_STACKOVERFLOW_DETECTION_DEFAULT OFF)
  string(TOUPPER ${CMAKE_BUILD_TYPE} CMAKE_BUILD_TYPE_UC)
  if("${CMAKE_BUILD_TYPE_UC}" STREQUAL "DEBUG")
    set(HPX_WITH_THREAD_STACKOVERFLOW_DETECTION_DEFAULT ON)
  endif()
  hpx_option(HPX_WITH_THREAD_STACKOVERFLOW_DETECTION
    BOOL
    "Enable stackoverflow detection for HPX threads/coroutines. (default: OFF, debug: ON)"
    ${HPX_WITH_THREAD_STACKOVERFLOW_DETECTION_DEFAULT} ADVANCED)
  if(HPX_WITH_THREAD_STACKOVERFLOW_DETECTION)
    hpx_add_config_define(HPX_HAVE_THREAD_STACKOVERFLOW_DETECTION)
  endif()
endif()

hpx_option(HPX_WITH_MALLOC
  STRING
  "Define which allocator should be linked in. Options are: system, tcmalloc, jemalloc, tbbmalloc, and custom (default is: tcmalloc)"
  ${DEFAULT_MALLOC}
  STRINGS "system;tcmalloc;jemalloc;tbbmalloc;custom")

hpx_option(HPX_WITH_HWLOC
  BOOL
  "Use Hwloc for hardware topology information and thread pinning. If disabled, performance might be reduced."
  ON ADVANCED)

hpx_option(HPX_WITH_STACKOVERFLOW_DETECTION
  BOOL
  "Enable Stack Overflow Detection (default: OFF)"
  OFF ADVANCED)

# Logging configuration
hpx_option(HPX_WITH_LOGGING BOOL
  "Build HPX with logging enabled (default: ON)."
  ON ADVANCED)
if(HPX_WITH_LOGGING)
  hpx_add_config_define(HPX_HAVE_LOGGING)
endif()

## Compiler related build options
hpx_option(HPX_WITH_GCC_VERSION_CHECK BOOL
  "Don't ignore version reported by gcc (default: ON)"
  ON ADVANCED)

hpx_option(HPX_WITH_DEFAULT_TARGETS BOOL
  "Associate the core HPX library with the default build target (default: ON)."
  ON ADVANCED CATEGORY "Build Targets")

hpx_option(HPX_WITH_COMPILER_WARNINGS BOOL
  "Enable compiler warnings (default: ON)"
  ON ADVANCED)

hpx_option(HPX_WITH_DOCUMENTATION BOOL
  "Build the HPX documentation (default OFF)."
  OFF CATEGORY "Build Targets")

hpx_option(HPX_WITH_DOCUMENTATION_SINGLEPAGE BOOL
  "The HPX documentation should be built as a single page HTML (default OFF)."
  OFF CATEGORY "Build Targets")

if(MSVC)
  hpx_option(HPX_WITH_PSEUDO_DEPENDENCIES BOOL
    "Force creating pseudo targets and pseudo dependencies (default OFF)."
    OFF CATEGORY "Build Targets")
else()
  hpx_option(HPX_WITH_PSEUDO_DEPENDENCIES BOOL
    "Force creating pseudo targets and pseudo dependencies (default ON)."
    ON CATEGORY "Build Targets")
endif()

################################################################################
# Some platforms do not support dynamic linking. Enable this to link all
# libraries statically. This also changes some of the internals of HPX related
# to how components are loaded.
################################################################################
hpx_option(HPX_WITH_STATIC_LINKING BOOL
  "Compile HPX statically linked libraries (Default: OFF)" OFF ADVANCED)
if(HPX_WITH_STATIC_LINKING)
  hpx_add_config_define(HPX_HAVE_STATIC_LINKING)
  set(hpx_library_link_mode STATIC)
  set(CMAKE_SHARED_LIBS OFF)
  set(CMAKE_FIND_LIBRARY_SUFFIXES .a ${CMAKE_FIND_LIBRARY_SUFFIXES})

  if("${CMAKE_SYSTEM_NAME}" STREQUAL "Linux")
    hpx_option(HPX_WITH_STATIC_EXE_LINKING BOOL
      "Compile HPX statically linked executables (Default: OFF)" OFF ADVANCED)

    if(HPX_WITH_STATIC_EXE_LINKING)
      set(CMAKE_EXE_LINKER_FLAGS "${CMAKE_EXE_LINKER_FLAGS} -static")
    endif()
  endif()
else()
  set(hpx_library_link_mode SHARED)
endif()

################################################################################

hpx_option(HPX_WITH_EXAMPLES BOOL "Build the HPX examples (default ON)" ON CATEGORY "Build Targets")
hpx_option(HPX_WITH_TESTS BOOL "Build the HPX tests (default ON)" ON CATEGORY "Build Targets")
hpx_option(HPX_WITH_TESTS_BENCHMARKS BOOL "Build HPX benchmark tests (default: ON)" ON ADVANCED CATEGORY "Build Targets")
hpx_option(HPX_WITH_TESTS_REGRESSIONS BOOL "Build HPX regression tests (default: ON)" ON ADVANCED CATEGORY "Build Targets")
hpx_option(HPX_WITH_TESTS_UNIT BOOL "Build HPX unit tests (default: ON)" ON ADVANCED CATEGORY "Build Targets")
hpx_option(HPX_WITH_TESTS_HEADERS BOOL "Build HPX header tests (default: OFF)" OFF ADVANCED CATEGORY "Build Targets")
hpx_option(HPX_WITH_TESTS_EXTERNAL_BUILD BOOL "Build external cmake build tests (default: ON)" ON ADVANCED CATEGORY "Build Targets")
hpx_option(HPX_WITH_TOOLS BOOL "Build HPX tools (default: OFF)" OFF ADVANCED CATEGORY "Build Targets")
hpx_option(HPX_WITH_RUNTIME BOOL "Build HPX runtime (default: ON)" ON ADVANCED CATEGORY "Build Targets")

hpx_option(HPX_WITH_COMPILE_ONLY_TESTS BOOL
  "Create build system support for compile time only HPX tests (default ON)"
  ON CATEGORY "Build Targets")

# Enable IO-counters on linux systems only
set(HPX_WITH_IO_COUNTERS_DEFAULT OFF)
if("${CMAKE_SYSTEM_NAME}" STREQUAL "Linux")
  set(HPX_WITH_IO_COUNTERS_DEFAULT ON)
endif()

hpx_option(HPX_WITH_IO_COUNTERS BOOL
  "Build HPX runtime (default: ${HPX_WITH_IO_COUNTERS_DEFAULT})"
  ${HPX_WITH_IO_COUNTERS_DEFAULT} ADVANCED CATEGORY "Build Targets")
if(HPX_WITH_IO_COUNTERS)
  hpx_add_config_define(HPX_HAVE_IO_COUNTERS)
endif()

set(HPX_FULL_RPATH_DEFAULT ON)
if(APPLE OR WIN32)
  set(HPX_FULL_RPATH_DEFAULT OFF)
endif()
hpx_option(HPX_WITH_FULL_RPATH BOOL
  "Build and link HPX libraries and executables with full RPATHs (default: ${HPX_FULL_RPATH_DEFAULT})"
  ${HPX_FULL_RPATH_DEFAULT} ADVANCED)

################################################################################
# HPX Compute configuration
################################################################################
hpx_option(HPX_WITH_CUDA BOOL
  "Enable CUDA support (default: OFF)" OFF ADVANCED)
hpx_option(HPX_WITH_CUDA_CLANG BOOL
  "Use clang to compile CUDA code (default: OFF)" OFF ADVANCED)
if(HPX_WITH_CUDA)
  find_package(CUDA REQUIRED)
  set(HPX_WITH_COMPUTE On)
  hpx_add_config_define(HPX_HAVE_CUDA)
  hpx_add_config_define(HPX_HAVE_COMPUTE)
  if(NOT HPX_WITH_CUDA_ARCH)
    hpx_info("HPX_WITH_CUDA_ARCH has not been defined, default value is sm_20")
    set(HPX_WITH_CUDA_ARCH sm_20)
  endif()
  foreach(arch ${HPX_WITH_CUDA_ARCH})
    string(REGEX MATCHALL "sm_[0-9][0-9]" arch ${arch})
    if(NOT arch)
      hpx_error("Each architecture defined in HPX_WITH_CUDA_ARCH should be a list of items, each of the form sm_XX")
    endif()
    string(APPEND HPX_CUDA_CLANG_FLAGS " --cuda-gpu-arch=${arch}")
  endforeach()
  string(REGEX REPLACE ";" " " HPX_WITH_CUDA_ARCH_INFO "${HPX_WITH_CUDA_ARCH}")
else()
  set(HPX_TLL_PUBLIC "PUBLIC")      # keywords for target_link_libraries
  set(HPX_TLL_PRIVATE "PRIVATE")
endif()
if(HPX_WITH_CUDA_CLANG AND NOT (CMAKE_CXX_COMPILER_ID STREQUAL "Clang"))
  hpx_error("To use Cuda Clang, please select Clang as your default C++ compiler")
endif()
hpx_option(HPX_WITH_HCC BOOL
  "Enable hcc support (default: OFF)" OFF ADVANCED)
hpx_option(HPX_WITH_SYCL BOOL
  "Enable sycl support (default: OFF)" OFF ADVANCED)

################################################################################
# HPX datapar configuration
################################################################################
hpx_option(HPX_WITH_DATAPAR_VC BOOL
  "Enable data parallel algorithm support using the external Vc library (default: OFF)" OFF ADVANCED)
if(HPX_WITH_DATAPAR_VC)
  hpx_option(HPX_WITH_DATAPAR_VC_NO_LIBRARY BOOL
    "Don't link with the Vc static library (default: OFF)" OFF ADVANCED)
endif()
hpx_option(HPX_WITH_DATAPAR_BOOST_SIMD BOOL
  "Enable data parallel algorithm support using the external Boost.SIMD library (default: OFF)" OFF ADVANCED)

if(HPX_WITH_DATAPAR_VC AND HPX_WITH_DATAPAR_BOOST_SIMD)
  hpx_error("Please select only one of the supported external vectorization libraries (HPX_WITH_DATAPAR_VC or HPX_WITH_DATAPAR_BOOST_SIMD)")
endif()

if(HPX_WITH_DATAPAR_VC)
  include(HPX_SetupVc)
endif()
if(HPX_WITH_DATAPAR_BOOST_SIMD)
  include(HPX_SetupBoostSIMD)
endif()
if((NOT HPX_WITH_DATAPAR_VC) AND (NOT HPX_WITH_DATAPAR_BOOST_SIMD))
  hpx_info("No vectorization library configured")
else()
  set(HPX_WITH_DATAPAR ON)
endif()

################################################################################
# Native TLS configuration
################################################################################
set(HPX_WITH_NATIVE_TLS_DEFAULT ON)
if(APPLE)
  set(HPX_WITH_NATIVE_TLS_DEFAULT OFF)
endif()
hpx_option(HPX_WITH_NATIVE_TLS BOOL
  "Use native TLS support if available (default: ${HPX_WITH_NATIVE_TLS_DEFAULT})"
  ${HPX_WITH_NATIVE_TLS_DEFAULT} ADVANCED)
if(HPX_WITH_NATIVE_TLS)
  hpx_info("Native TLS is enabled.")
  hpx_add_config_define(HPX_HAVE_NATIVE_TLS)
else()
  hpx_info("Native TLS is disabled.")
endif()

################################################################################
# Threadlevel Nice option
################################################################################
hpx_option(HPX_WITH_NICE_THREADLEVEL BOOL
  "Set HPX worker threads to have high NICE level (may impact performance) (default: OFF)"
  OFF ADVANCED)
if(HPX_WITH_NICE_THREADLEVEL)
  hpx_info("Nice threadlevel is enabled.")
  hpx_add_config_define(HPX_HAVE_NICE_THREADLEVEL)
else()
  hpx_info("Nice threadlevel is disabled.")
endif()

################################################################################
# Utility configuration
################################################################################
set(HPX_HIDDEN_VISIBILITY_DEFAULT ON)
if(CMAKE_COMPILER_IS_GNUCXX)
  if("${HPX_PLATFORM_UC}" STREQUAL "ANDROID")
    set(HPX_HIDDEN_VISIBILITY_DEFAULT OFF)
  endif()
endif()
if("${CMAKE_CXX_COMPILER_ID}" STREQUAL "Clang")
  set(HPX_HIDDEN_VISIBILITY_DEFAULT OFF)
endif()
if(APPLE)
  set(HPX_HIDDEN_VISIBILITY_DEFAULT OFF)
endif()

hpx_option(HPX_WITH_HIDDEN_VISIBILITY BOOL
  "Use -fvisibility=hidden for builds on platforms which support it (default ${HPX_HIDDEN_VISIBILITY_DEFAULT})"
  ${HPX_HIDDEN_VISIBILITY_DEFAULT}
  ADVANCED)

hpx_option(HPX_WITH_AUTOMATIC_SERIALIZATION_REGISTRATION BOOL
  "Use automatic serialization registration for actions and functions. This affects compatibility between HPX applications compiled with different compilers (default ON)"
  ON
  ADVANCED)
if(HPX_WITH_AUTOMATIC_SERIALIZATION_REGISTRATION)
  hpx_add_config_define(HPX_HAVE_AUTOMATIC_SERIALIZATION_REGISTRATION)
endif()

hpx_option(HPX_WITH_ZERO_COPY_SERIALIZATION_THRESHOLD STRING
  "The threshhold in bytes to when perform zero copy optimizations (default: 128)"
  "128"
  ADVANCED)
hpx_add_config_define(HPX_ZERO_COPY_SERIALIZATION_THRESHOLD ${HPX_WITH_ZERO_COPY_SERIALIZATION_THRESHOLD})

hpx_option(HPX_WITH_DISABLED_SIGNAL_EXCEPTION_HANDLERS BOOL
  "Disables the mechanism that produces debug output for caught signals and unhandled exceptions (default: OFF)"
  OFF
  ADVANCED)
if(HPX_WITH_DISABLED_SIGNAL_EXCEPTION_HANDLERS)
  hpx_add_config_define(HPX_HAVE_DISABLED_SIGNAL_EXCEPTION_HANDLERS)
endif()

## Thread Manager related build options

set(HPX_MAX_CPU_COUNT_DEFAULT "64")
hpx_option(HPX_WITH_MAX_CPU_COUNT STRING
  "HPX applications will not use more that this number of OS-Threads (default: ${HPX_MAX_CPU_COUNT_DEFAULT})"
  ${HPX_MAX_CPU_COUNT_DEFAULT}
  CATEGORY "Thread Manager" ADVANCED)
hpx_add_config_define(HPX_HAVE_MAX_CPU_COUNT ${HPX_WITH_MAX_CPU_COUNT})

hpx_option(HPX_WITH_MORE_THAN_64_THREADS BOOL
  "HPX applications will be able to run on more than 64 cores"
  (NOT (${HPX_WITH_MAX_CPU_COUNT} LESS 65))
  CATEGORY "Thread Manager" ADVANCED)
if(HPX_WITH_MORE_THAN_64_THREADS)
  hpx_add_config_define(HPX_HAVE_MORE_THAN_64_THREADS)
endif()

hpx_option(HPX_WITH_THREAD_STACK_MMAP BOOL
  "Use mmap for stack allocation on appropriate platforms"
  ON
  CATEGORY "Thread Manager" ADVANCED)

hpx_option(HPX_WITH_THREAD_MANAGER_IDLE_BACKOFF BOOL
  "HPX scheduler threads are backing off on idle queues (default: ON)"
  ON
  CATEGORY "Thread Manager" ADVANCED)

hpx_option(HPX_WITH_STACKTRACES BOOL
  "Attach backtraces to HPX exceptions (default: ON)"
  ON
  CATEGORY "Thread Manager" ADVANCED)

hpx_option(HPX_WITH_THREAD_BACKTRACE_ON_SUSPENSION BOOL
  "Enable thread stack back trace being captured on suspension (default: OFF)"
  OFF
  CATEGORY "Thread Manager" ADVANCED)

if(HPX_WITH_STACKTRACES OR HPX_WITH_THREAD_BACKTRACE_ON_SUSPENSION)
  hpx_info("Stack traces are enabled.")
  hpx_add_config_define(HPX_HAVE_STACKTRACES)
  if(WIN32)
    hpx_libraries(dbghelp)
  endif()

  hpx_option(HPX_WITH_THREAD_BACKTRACE_DEPTH STRING
    "Thread stack back trace depth being captured (default: 5)"
    "5"
    CATEGORY "Thread Manager" ADVANCED)
  hpx_add_config_define(HPX_HAVE_THREAD_BACKTRACE_DEPTH
    ${HPX_WITH_THREAD_BACKTRACE_DEPTH})
endif()

if(HPX_WITH_THREAD_BACKTRACE_ON_SUSPENSION)
  hpx_add_config_define(HPX_HAVE_THREAD_BACKTRACE_ON_SUSPENSION)

  hpx_option(HPX_WITH_THREAD_FULLBACKTRACE_ON_SUSPENSION BOOL
    "Enable thread stack back trace being captured on suspension (default: OFF)"
    OFF
    CATEGORY "Thread Manager" ADVANCED)
  if(HPX_WITH_THREAD_FULLBACKTRACE_ON_SUSPENSION)
    hpx_add_config_define(HPX_HAVE_THREAD_FULLBAKCTRACE_ON_SUSPENSION)
  endif()
endif()

hpx_option(HPX_WITH_THREAD_TARGET_ADDRESS BOOL
  "Enable storing target address in thread for NUMA awareness (default: OFF)"
  OFF CATEGORY "Thread Manager" ADVANCED)

if(HPX_WITH_THREAD_TARGET_ADDRESS)
  hpx_add_config_define(HPX_HAVE_THREAD_TARGET_ADDRESS)
endif()

hpx_option(HPX_WITH_THREAD_QUEUE_WAITTIME BOOL
  "Enable collecting queue wait times for threads (default: OFF)"
  OFF CATEGORY "Thread Manager" ADVANCED)

if(HPX_WITH_THREAD_QUEUE_WAITTIME)
  hpx_add_config_define(HPX_HAVE_THREAD_QUEUE_WAITTIME)
endif()

hpx_option(HPX_WITH_THREAD_IDLE_RATES BOOL
  "Enable measuring the percentage of overhead times spent in the scheduler (default: OFF)"
  OFF CATEGORY "Thread Manager" ADVANCED)

hpx_option(HPX_WITH_THREAD_CREATION_AND_CLEANUP_RATES BOOL
  "Enable measuring thread creation and cleanup times (default: OFF)"
  OFF CATEGORY "Thread Manager" ADVANCED)

if(HPX_WITH_THREAD_IDLE_RATES)
  hpx_add_config_define(HPX_HAVE_THREAD_IDLE_RATES)
  if(HPX_WITH_THREAD_CREATION_AND_CLEANUP_RATES)
    hpx_add_config_define(HPX_HAVE_THREAD_CREATION_AND_CLEANUP_RATES)
  endif()
endif()

hpx_option(HPX_WITH_THREAD_CUMULATIVE_COUNTS BOOL
  "Enable keeping track of cumulative thread counts in the schedulers (default: ON)"
  ON CATEGORY "Thread Manager" ADVANCED)

if(HPX_WITH_THREAD_CUMULATIVE_COUNTS)
  hpx_add_config_define(HPX_HAVE_THREAD_CUMULATIVE_COUNTS)
endif()

hpx_option(HPX_WITH_THREAD_STEALING_COUNTS BOOL
  "Enable keeping track of counts of thread stealing incidents in the schedulers (default: ON)"
  ON CATEGORY "Thread Manager" ADVANCED)

if(HPX_WITH_THREAD_STEALING_COUNTS)
  hpx_add_config_define(HPX_HAVE_THREAD_STEALING_COUNTS)
endif()

hpx_option(HPX_WITH_THREAD_LOCAL_STORAGE BOOL
  "Enable thread local storage for all HPX threads (default: OFF)"
  OFF CATEGORY "Thread Manager" ADVANCED)

if(HPX_WITH_THREAD_LOCAL_STORAGE)
  hpx_add_config_define(HPX_HAVE_THREAD_LOCAL_STORAGE)
endif()

hpx_option(HPX_WITH_SCHEDULER_LOCAL_STORAGE BOOL
  "Enable scheduler local storage for all HPX schedulers (default: OFF)"
  OFF CATEGORY "Thread Manager" ADVANCED)

if(HPX_WITH_SCHEDULER_LOCAL_STORAGE)
  hpx_add_config_define(HPX_HAVE_SCHEDULER_LOCAL_STORAGE)
endif()

# Count number of terminated threads before forcefully cleaning up all of
# them. Note: terminated threads are cleaned up either when this number is
# reached for a particular thread queue or if the HPX_BUSY_LOOP_COUNT_MAX is
# reached, which will clean up the terminated threads for _all_ thread queues.
hpx_option(HPX_SCHEDULER_MAX_TERMINATED_THREADS STRING
  "Maximum number of terminated threads collected before those are cleaned up (default: 100)"
  "100" CATEGORY "Thread Manager" ADVANCED)

hpx_add_config_define(HPX_SCHEDULER_MAX_TERMINATED_THREADS
  ${HPX_SCHEDULER_MAX_TERMINATED_THREADS})

hpx_option(HPX_WITH_SWAP_CONTEXT_EMULATION BOOL
  "Emulate SwapContext API for coroutines (default: OFF)"
  OFF CATEGORY "Thread Manager" ADVANCED)

hpx_option(HPX_WITH_SPINLOCK_DEADLOCK_DETECTION BOOL
  "Enable spinlock deadlock detection (default: OFF)"
  OFF CATEGORY "Thread Manager" ADVANCED)

if(HPX_WITH_SPINLOCK_DEADLOCK_DETECTION)
  hpx_add_config_define(HPX_HAVE_SPINLOCK_DEADLOCK_DETECTION)
endif()

## Profiling related build options
hpx_option(HPX_WITH_APEX BOOL
  "Enable APEX instrumentation support." OFF CATEGORY "Profiling")
if(HPX_WITH_APEX)
  hpx_add_config_define(HPX_HAVE_APEX)   # tell HPX that we use APEX
  hpx_add_config_define(APEX_HAVE_HPX)   # tell APEX that we use HPX
  hpx_option(HPX_WITH_APEX_NO_UPDATE BOOL
    "Do not update code from remote APEX repository." OFF CATEGORY "Profiling")
endif()
hpx_option(HPX_WITH_PAPI BOOL
  "Enable the PAPI based performance counter." OFF CATEGORY "Profiling")
if(HPX_WITH_PAPI)
  hpx_add_config_define(HPX_HAVE_PAPI)
endif()
hpx_option(HPX_WITH_GOOGLE_PERFTOOLS BOOL
  "Enable Google Perftools instrumentation support." OFF CATEGORY "Profiling")
if(HPX_WITH_GOOGLE_PERFTOOLS)
  hpx_add_config_define(HPX_HAVE_GOOGLE_PERFTOOLS)
endif()

hpx_option(HPX_WITH_ITTNOTIFY BOOL
  "Enable Amplifier (ITT) instrumentation support." OFF CATEGORY "Profiling")

################################################################################
# Scheduler configuration
################################################################################
hpx_option(HPX_WITH_THREAD_SCHEDULERS STRING
  "Which thread schedulers are build. Options are: all, abp-priority, local, static-priority, static, hierarchy, and periodic-priority. For multiple enabled schedulers, separate with a semicolon (default: all)"
  "all"
  CATEGORY "Thread Manager" ADVANCED)

string(TOUPPER ${HPX_WITH_THREAD_SCHEDULERS} HPX_WITH_THREAD_SCHEDULERS_UC)
foreach(_scheduler ${HPX_WITH_THREAD_SCHEDULERS_UC})
  if(_scheduler STREQUAL "ALL")
    set(_all On)
    set(HPX_WITH_ALL_SCHEDULERS ON CACHE INTERNAL "")
  endif()
  if(_scheduler STREQUAL "ABP-PRIORITY" OR _all)
    hpx_add_config_define(HPX_HAVE_ABP_SCHEDULER)
    set(HPX_WITH_ABP_SCHEDULER ON CACHE INTERNAL "")
  endif()
  if(_scheduler STREQUAL "LOCAL" OR _all)
    hpx_add_config_define(HPX_HAVE_LOCAL_SCHEDULER)
    set(HPX_WITH_LOCAL_SCHEDULER ON CACHE INTERNAL "")
  endif()
  if(_scheduler STREQUAL "STATIC-PRIORITY" OR _all)
    hpx_add_config_define(HPX_HAVE_STATIC_PRIORITY_SCHEDULER)
    set(HPX_WITH_STATIC_PRIORITY_SCHEDULER ON CACHE INTERNAL "")
  endif()
  if(_scheduler STREQUAL "STATIC" OR _all)
    hpx_add_config_define(HPX_HAVE_STATIC_SCHEDULER)
    set(HPX_WITH_STATIC_SCHEDULER ON CACHE INTERNAL "")
  endif()
  if(_scheduler STREQUAL "HIERARCHY" OR _all)
    hpx_add_config_define(HPX_HAVE_HIERARCHY_SCHEDULER)
    set(HPX_WITH_HIERARCHY_SCHEDULER ON CACHE INTERNAL "")
  endif()
  if(_scheduler STREQUAL "PERIODIC-PRIORITY" OR _all)
    hpx_add_config_define(HPX_HAVE_PERIODIC_PRIORITY_SCHEDULER)
    set(HPX_WITH_PERIODIC_PRIORITY_SCHEDULER ON CACHE INTERNAL "")
  endif()
  # The throttling scheduler has not been tested neither on Windows nor on Mac
  if(NOT WIN32 AND NOT APPLE)
    if(_scheduler STREQUAL "THROTTLLING" OR _all)
      hpx_add_config_define(HPX_HAVE_THROTTLING_SCHEDULER)
      set(HPX_WITH_THROTTLING_SCHEDULER ON CACHE INTERNAL "")
    endif()
  endif()
  unset(_all)
endforeach()

## Experimental settings
hpx_option(HPX_WITH_IO_POOL BOOL
  "Disable internal IO thread pool, do not change if not absolutely necessary (default: ON)"
  ON CATEGORY "Thread Manager" ADVANCED)
if(HPX_WITH_IO_POOL)
  hpx_add_config_define(HPX_HAVE_IO_POOL)
endif()

hpx_option(HPX_WITH_TIMER_POOL BOOL
  "Disable internal timer thread pool, do not change if not absolutely necessary (default: ON)"
  ON CATEGORY "Thread Manager" ADVANCED)
if(HPX_WITH_TIMER_POOL)
  hpx_add_config_define(HPX_HAVE_TIMER_POOL)
endif()

## AGAS related build options
hpx_option(HPX_WITH_AGAS_DUMP_REFCNT_ENTRIES BOOL
  "Enable dumps of the AGAS refcnt tables to logs (default: OFF)"
  OFF CATEGORY "AGAS" ADVANCED)
if(HPX_WITH_AGAS_DUMP_REFCNT_ENTRIES)
  hpx_add_config_define(HPX_HAVE_AGAS_DUMP_REFCNT_ENTRIES)
endif()

# Should networking be supported?
hpx_option(HPX_WITH_NETWORKING BOOL
  "Enable support for networking and multi-node runs (default: ON)"
  ON CATEGORY "Parcelport")
if(HPX_WITH_NETWORKING)
  hpx_add_config_define(HPX_HAVE_NETWORKING)

  ## Parcelport related build options
  set(_parcel_profiling_default OFF)
  if(HPX_WITH_APEX)
    set(_parcel_profiling_default ON)
  endif()

  hpx_option(HPX_WITH_PARCEL_PROFILING BOOL
    "Enable profiling data for parcels"
    ${_parcel_profiling_default} CATEGORY "Parcelport" ADVANCED)

  if(HPX_WITH_PARCEL_PROFILING)
    hpx_add_config_define(HPX_HAVE_PARCEL_PROFILING)
  endif()

  ## Parcelport related build options
  hpx_option(HPX_WITH_PARCELPORT_LIBFABRIC BOOL
    "Enable the libfabric based parcelport. This is currently an experimental feature"
    OFF CATEGORY "Parcelport" ADVANCED)
  hpx_option(HPX_WITH_PARCELPORT_VERBS BOOL
    "Enable the ibverbs based parcelport. This is currently an experimental feature"
    OFF CATEGORY "Parcelport" ADVANCED)
  hpx_option(HPX_WITH_PARCELPORT_MPI BOOL
    "Enable the MPI based parcelport."
    OFF CATEGORY "Parcelport")
  hpx_option(HPX_WITH_PARCELPORT_TCP BOOL
    "Enable the TCP based parcelport."
    ON CATEGORY "Parcelport")
  hpx_option(HPX_WITH_PARCELPORT_ACTION_COUNTERS BOOL
    "Enable performance counters reporting parcelport statistics on a per-action basis."
    OFF CATEGORY "Parcelport")
  if(HPX_WITH_PARCELPORT_ACTION_COUNTERS)
    hpx_add_config_define(HPX_HAVE_PARCELPORT_ACTION_COUNTERS)
  endif()

  ## mpi parcelport settings
  hpx_option(HPX_WITH_PARCELPORT_MPI_ENV STRING
    "List of environment variables checked to detect MPI (default: MV2_COMM_WORLD_RANK;PMI_RANK;OMPI_COMM_WORLD_SIZE;ALPS_APP_PE)."
    "MV2_COMM_WORLD_RANK;PMI_RANK;OMPI_COMM_WORLD_SIZE;ALPS_APP_PE" CATEGORY "Parcelport" ADVANCED)
  hpx_option(HPX_WITH_PARCELPORT_MPI_MULTITHREADED BOOL
    "Turn on MPI multithreading support (default: ON)."
    ON CATEGORY "Parcelport" ADVANCED)
endif()

## External libraries/frameworks used by sme of the examples and benchmarks
hpx_option(HPX_WITH_EXAMPLES_OPENMP BOOL
  "Enable examples requiring OpenMP support (default: OFF)." OFF
  CATEGORY "Build Targets" ADVANCED)
if(HPX_WITH_EXAMPLES_OPENMP)
  find_package(OpenMP)
  if(NOT OPENMP_FOUND)
    set(HPX_WITH_EXAMPLES_OPENMP OFF)
  endif()
endif()
hpx_option(HPX_WITH_EXAMPLES_TBB BOOL
  "Enable examples requiring TBB support (default: OFF)." OFF
  CATEGORY "Build Targets" ADVANCED)
if(HPX_WITH_EXAMPLES_TBB)
  find_package(TBB)
  if(NOT TBB_FOUND)
    set(HPX_WITH_EXAMPLES_TBB OFF)
  endif()
endif()
hpx_option(HPX_WITH_EXAMPLES_QTHREADS BOOL
  "Enable examples requiring QThreads support (default: OFF)." OFF
  CATEGORY "Build Targets" ADVANCED)
if(HPX_WITH_EXAMPLES_QTHREADS)
  find_package(QThreads)
  if(NOT QTHREADS_FOUND)
    set(HPX_WITH_EXAMPLES_QTHREADS OFF)
  endif()
endif()
hpx_option(HPX_WITH_EXAMPLES_HDF5 BOOL
  "Enable examples requiring HDF5 support (default: OFF)." OFF
  CATEGORY "Build Targets" ADVANCED)
if(HPX_WITH_EXAMPLES_HDF5)
  find_package(HDF5 COMPONENTS CXX)
  if(NOT HDF5_FOUND)
    set(HPX_WITH_EXAMPLES_HDF5 OFF)
  endif()
endif()

# Disabling the Qt example on BG/Q as GUIs don't make sense there anyways
if(NOT "${HPX_PLATFORM_UC}" STREQUAL "BLUEGENEQ")
  hpx_option(HPX_WITH_EXAMPLES_QT4 BOOL
    "Enable examples requiring Qt4 support (default: OFF)." OFF
    CATEGORY "Build Targets" ADVANCED)
  if(HPX_WITH_EXAMPLES_QT4)
    find_package(Qt4)
    if(NOT QT4_FOUND)
      set(HPX_WITH_EXAMPLES_QT4 OFF)
    endif()
  endif()
endif()

## Debugging related build options
hpx_option(HPX_WITH_VALGRIND BOOL "Enable Valgrind instrumentation support."
  OFF CATEGORY "Debugging")

hpx_option(HPX_WITH_VERIFY_LOCKS BOOL
  "Enable lock verification code (default: OFF, implicitly enabled in debug builds)"
  OFF
  CATEGORY "Debugging" ADVANCED)
hpx_option(HPX_WITH_VERIFY_LOCKS_GLOBALLY BOOL
  "Enable global lock verification code (default: OFF, implicitly enabled in debug builds)"
  OFF
  CATEGORY "Debugging" ADVANCED)
hpx_option(HPX_WITH_VERIFY_LOCKS_BACKTRACE BOOL
  "Enable thread stack back trace being captured on lock registration (to be used in combination with HPX_WITH_VERIFY_LOCKS=ON, default: OFF)"
  OFF
  CATEGORY "Debugging" ADVANCED)
hpx_option(HPX_WITH_THREAD_DEBUG_INFO BOOL
  "Enable thread debugging information (default: OFF, implicitly enabled in debug builds)"
  OFF
  CATEGORY "Debugging" ADVANCED)
hpx_option(HPX_WITH_THREAD_GUARD_PAGE BOOL
  "Enable thread guard page (default: ON)"
  ON
  CATEGORY "Debugging" ADVANCED)

if(HPX_WITH_VERIFY_LOCKS)
  hpx_add_config_define(HPX_HAVE_VERIFY_LOCKS)
  if(HPX_WITH_VERIFY_LOCKS_BACKTRACE)
    hpx_add_config_define(HPX_HAVE_VERIFY_LOCKS_BACKTRACE)
  endif()
endif()
if(HPX_WITH_VERIFY_LOCKS_GLOBALLY)
  hpx_add_config_define(HPX_HAVE_VERIFY_LOCKS_GLOBALLY)
endif()

# Additional debug support
if(NOT WIN32 AND HPX_WITH_THREAD_GUARD_PAGE)
  hpx_add_config_define(HPX_HAVE_THREAD_GUARD_PAGE)
endif()

if(NOT WIN32 AND HPX_WITH_THREAD_STACK_MMAP)
  hpx_add_config_define(HPX_HAVE_THREAD_STACK_MMAP)
endif()

if(HPX_WITH_THREAD_MANAGER_IDLE_BACKOFF)
  hpx_add_config_define(HPX_HAVE_THREAD_MANAGER_IDLE_BACKOFF)
endif()

hpx_option(HPX_WITH_THREAD_DESCRIPTION_FULL BOOL
  "Use function address for thread description (default: OFF)"
  OFF
  CATEGORY "Debugging" ADVANCED)

hpx_option(HPX_WITH_ATTACH_DEBUGGER_ON_TEST_FAILURE BOOL
  "Break the debugger if a test has failed  (default: OFF)"
  OFF
  CATEGORY "Debugging" ADVANCED)
if(HPX_WITH_ATTACH_DEBUGGER_ON_TEST_FAILURE)
  hpx_add_config_define(HPX_HAVE_ATTACH_DEBUGGER_ON_TEST_FAILURE)
endif()

# If APEX is defined, the action timers need thread debug info.
if(HPX_WITH_APEX)
    hpx_add_config_define(HPX_HAVE_THREAD_DESCRIPTION)
    if(HPX_WITH_THREAD_DESCRIPTION_FULL)
      hpx_add_config_define(HPX_HAVE_THREAD_DESCRIPTION_FULL)
    endif()
endif()

if(HPX_WITH_THREAD_DEBUG_INFO)
  hpx_add_config_define(HPX_HAVE_THREAD_PARENT_REFERENCE)
  hpx_add_config_define(HPX_HAVE_THREAD_PHASE_INFORMATION)
  hpx_add_config_define(HPX_HAVE_THREAD_DESCRIPTION)
  hpx_add_config_define(HPX_HAVE_THREAD_DEADLOCK_DETECTION)
  if(HPX_WITH_THREAD_DESCRIPTION_FULL)
    hpx_add_config_define(HPX_HAVE_THREAD_DESCRIPTION_FULL)
  endif()
endif()

# run hpx_main on all localities by default
hpx_option(HPX_WITH_RUN_MAIN_EVERYWHERE BOOL "Run hpx_main by default on all localities (default: OFF)." OFF ADVANCED)
if(HPX_WITH_RUN_MAIN_EVERYWHERE)
  hpx_add_config_define(HPX_HAVE_RUN_MAIN_EVERYWHERE)
endif()

if(HPX_WITH_NETWORKING)
  # Options for our plugins
  hpx_option(HPX_WITH_COMPRESSION_BZIP2 BOOL
    "Enable bzip2 compression for parcel data (default: OFF)." OFF ADVANCED)
  hpx_option(HPX_WITH_COMPRESSION_SNAPPY BOOL
    "Enable snappy compression for parcel data (default: OFF)." OFF ADVANCED)
  hpx_option(HPX_WITH_COMPRESSION_ZLIB BOOL
    "Enable zlib compression for parcel data (default: OFF)." OFF ADVANCED)

  # Parcel coalescing is used by the main HPX library, enable it always
  hpx_option(HPX_WITH_PARCEL_COALESCING BOOL
    "Enable the parcel coalescing plugin (default: ON)." ON ADVANCED)
  if(HPX_WITH_PARCEL_COALESCING)
    hpx_add_config_define(HPX_HAVE_PARCEL_COALESCING)
  endif()
endif()

# Developer tools
hpx_option(HPX_WITH_VIM_YCM BOOL
  "Generate HPX completion file for VIM YouCompleteMe plugin"
  OFF ADVANCED)

################################################################################
# Backwards compatibility options (edit for each release)

# HPX_WITH_COLOCATED_BACKWARDS_COMPATIBILITY: introduced in V0.9.11
hpx_option(HPX_WITH_COLOCATED_BACKWARDS_COMPATIBILITY BOOL
    "Enable backwards compatibility for apply_colocated, async_colocated and friends"
    OFF ADVANCED)
if(HPX_WITH_COLOCATED_BACKWARDS_COMPATIBILITY)
  hpx_add_config_define(HPX_HAVE_COLOCATED_BACKWARDS_COMPATIBILITY)
endif()

# HPX_WITH_COMPONENT_GET_GID_COMPATIBILITY: introduced in V0.9.11
hpx_option(HPX_WITH_COMPONENT_GET_GID_COMPATIBILITY BOOL
    "Enable backwards compatibility for component::get_gid() functions"
    OFF ADVANCED)
if(HPX_WITH_COMPONENT_GET_GID_COMPATIBILITY)
  hpx_add_config_define(HPX_HAVE_COMPONENT_GET_GID_COMPATIBILITY)
endif()

# HPX_WITH_LOCAL_DATAFLOW_COMPATIBILITY: introduced in V0.9.99
hpx_option(HPX_WITH_LOCAL_DATAFLOW_COMPATIBILITY BOOL
    "Enable backwards compatibility for hpx::lcos::local::dataflow() functions"
    ON ADVANCED)
if(HPX_WITH_LOCAL_DATAFLOW_COMPATIBILITY)
  hpx_add_config_define(HPX_HAVE_LOCAL_DATAFLOW_COMPATIBILITY)
endif()

# HPX_WITH_GENERIC_EXECUTION_POLICY: introduced in V0.9.99
hpx_option(HPX_WITH_GENERIC_EXECUTION_POLICY BOOL
    "Enable the generic execution policy (default: OFF)"
    OFF ADVANCED)
if(HPX_WITH_GENERIC_EXECUTION_POLICY)
  hpx_add_config_define(HPX_HAVE_GENERIC_EXECUTION_POLICY)
endif()

# HPX_WITH_ASYNC_FUNCTION_COMPATIBILITY: introduced in V1.0.0
hpx_option(HPX_WITH_ASYNC_FUNCTION_COMPATIBILITY BOOL
    "Enable old style ..._sync/..._async functions in API (default: OFF)"
    OFF ADVANCED)
if(HPX_WITH_ASYNC_FUNCTION_COMPATIBILITY)
  hpx_add_config_define(HPX_HAVE_ASYNC_FUNCTION_COMPATIBILITY)
endif()

# HPX_WITH_QUEUE_COMPATIBILITY: introduced in V1.1.0
hpx_option(HPX_WITH_QUEUE_COMPATIBILITY BOOL
    "Enable old style queue components in API (default: OFF)"
    OFF ADVANCED)
if(HPX_WITH_QUEUE_COMPATIBILITY)
  hpx_add_config_define(HPX_HAVE_QUEUE_COMPATIBILITY)
endif()

# BADBAD: This enables an overload of swap which is necessary to work around the
#         problems caused by zip_iterator not being a real random access iterator.
#         Dereferencing zip_iterator does not yield a true reference but
#         only a temporary tuple holding true references.
#
# A real fix for this problem is proposed in PR0022R0
# (http://www.open-std.org/jtc1/sc22/wg21/docs/papers/2015/p0022r0.html)
#
hpx_option(HPX_WITH_TUPLE_RVALUE_SWAP BOOL
  "Enable swapping of rvalue tuples (needed for parallel::sort_by_key, default: ON)."
  ON CATEGORY "Utility" ADVANCED)
if(HPX_WITH_TUPLE_RVALUE_SWAP)
  hpx_add_config_define(HPX_HAVE_TUPLE_RVALUE_SWAP)
endif()

# HPX_WITH_BOOST_CHRONO_COMPATIBILITY: introduced in V1.0.0
hpx_option(HPX_WITH_BOOST_CHRONO_COMPATIBILITY BOOL
    "Enable support for boost::chrono (default: OFF)"
    OFF ADVANCED)
if(HPX_WITH_BOOST_CHRONO_COMPATIBILITY)
  hpx_add_config_define(HPX_HAVE_BOOST_CHRONO_COMPATIBILITY)
endif()

# HPX_WITH_EXECUTOR_COMPATIBILITY: introduced in V1.0.0
hpx_option(HPX_WITH_EXECUTOR_COMPATIBILITY BOOL
    "Enable old (pre-concurrency TS) executor API (default: ON)"
    ON ADVANCED)
if(HPX_WITH_EXECUTOR_COMPATIBILITY)
  hpx_add_config_define(HPX_HAVE_EXECUTOR_COMPATIBILITY)
endif()

# HPX_WITH_EXECUTION_POLICY_COMPATIBILITY: introduced in V1.0.0
hpx_option(HPX_WITH_EXECUTION_POLICY_COMPATIBILITY BOOL
    "Enable old execution policy names in API (default: ON)"
    ON ADVANCED)
if(HPX_WITH_EXECUTION_POLICY_COMPATIBILITY)
  hpx_add_config_define(HPX_HAVE_EXECUTION_POLICY_COMPATIBILITY)
endif()

# HPX_WITH_TRANSFORM_REDUCE_COMPATIBILITY: introduced in V1.0.0
hpx_option(HPX_WITH_TRANSFORM_REDUCE_COMPATIBILITY BOOL
    "Enable old overloads for transform_reduce and inner_product (default: ON)"
    ON ADVANCED)
if(HPX_WITH_TRANSFORM_REDUCE_COMPATIBILITY)
  hpx_add_config_define(HPX_HAVE_TRANSFORM_REDUCE_COMPATIBILITY)
endif()

# HPX_WITH_INCLUSIVE_SCAN_COMPATIBILITY: introduced in V1.1.0
hpx_option(HPX_WITH_INCLUSIVE_SCAN_COMPATIBILITY BOOL
    "Enable old overloads for inclusive_scan (default: ON)"
    ON ADVANCED)
if(HPX_WITH_INCLUSIVE_SCAN_COMPATIBILITY)
  hpx_add_config_define(HPX_HAVE_INCLUSIVE_SCAN_COMPATIBILITY)
endif()

# HPX_WITH_ALGORITHM_INPUT_ITERATOR_SUPPORT: introduced in V1.1.0
hpx_option(HPX_WITH_ALGORITHM_INPUT_ITERATOR_SUPPORT BOOL
    "Enable weaker (non-conforming) iterator requirements for parallel algorithms (default: OFF)"
    OFF ADVANCED)
if(HPX_WITH_ALGORITHM_INPUT_ITERATOR_SUPPORT)
  hpx_add_config_define(HPX_HAVE_ALGORITHM_INPUT_ITERATOR_SUPPORT)
endif()

# HPX_WITH_UNWRAPPED_COMPATIBILITY: introduced in V1.1.0
hpx_option(HPX_WITH_UNWRAPPED_COMPATIBILITY BOOL
    "Enable the deprecated unwrapped function (default: ON)"
    ON ADVANCED)
if(HPX_WITH_UNWRAPPED_COMPATIBILITY)
  hpx_add_config_define(HPX_HAVE_UNWRAPPED_COMPATIBILITY)
endif()

################################################################################
# Set basic search paths for HPX
################################################################################
include_directories("${PROJECT_SOURCE_DIR}")
link_directories(${CMAKE_BINARY_DIR}/lib)

################################################################################
# Check for compiler compatibility
#

# Check if the selected compiler versions are supposed to work with our codebase
if(CMAKE_COMPILER_IS_GNUCXX AND HPX_WITH_GCC_VERSION_CHECK)
  if(CMAKE_CXX_COMPILER_VERSION VERSION_LESS 4.9)
    hpx_error("GCC 4.9 or higher is required. Specify HPX_GCC_VERSION_CHECK=OFF to ignore this error.")
  endif()
endif()

if(MSVC)
  if(NOT (MSVC14))
    hpx_error("MSVC x64 2015 or higher is required.")
  elseif(NOT CMAKE_CL_64)
    hpx_warn("MSVC (32Bit) will compile but will fail running larger applications because of limitations in the Windows OS.")
  endif()
endif()

# Setup platform specific compiler options and check for compatible compilers
if("${HPX_PLATFORM_UC}" STREQUAL "NATIVE")
  hpx_info("Compiling with the native toolset")
elseif("${HPX_PLATFORM_UC}" STREQUAL "ANDROID")
  hpx_info("Compiling for Android devices")
elseif("${HPX_PLATFORM_UC}" STREQUAL "XEONPHI")
  hpx_info("Compiling for Intel Xeon Phi devices")
  if(NOT ("${CMAKE_CXX_COMPILER_ID}" STREQUAL "Intel"))
    hpx_error("HPX on the MIC can only be compiled with the Intel compiler.")
  endif()
elseif("${HPX_PLATFORM_UC}" STREQUAL "BLUEGENEQ")
  if(NOT CMAKE_CXX_COMPILER_ID STREQUAL "Clang")
    hpx_error("HPX on the BG/Q can only be compiled with bgclang")
  endif()
  hpx_info("Compiling for BlueGene/Q")
endif()

if((MSVC14 AND CMAKE_CL_64) OR (CMAKE_CXX_COMPILER_ID STREQUAL "Clang"))
  hpx_option(HPX_WITH_AWAIT BOOL
      "Enable the use of experimental co_await functionality"
      OFF ADVANCED CATEGORY "LCOs")
  if(HPX_WITH_AWAIT)
    hpx_add_config_define(HPX_HAVE_AWAIT)

    hpx_option(HPX_WITH_EMULATE_COROUTINE_SUPPORT_LIBRARY BOOL
        "Use hpx/util/await_traits.hpp instead of <experimental/coroutine>"
        OFF ADVANCED CATEGORY "LCOs")

    if(HPX_WITH_EMULATE_COROUTINE_SUPPORT_LIBRARY)
      hpx_add_config_define(HPX_HAVE_EMULATE_COROUTINE_SUPPORT_LIBRARY)
    endif()

    if(MSVC14 AND CMAKE_CL_64)
      hpx_add_target_compile_option(-await)
    endif()

    if(CMAKE_CXX_COMPILER_ID STREQUAL "Clang")
      hpx_add_target_compile_option(-Xclang -fcoroutines-ts)
    endif()
  endif()
endif()

################################################################################

################################################################################
# Add necessary compiler flags. Flags added here include flags to disable/enable
# certain warnings, enabling C++11 mode and disabling asserts. Setting of
# optimization flags is not handled here and is left to the responsibility of
# the user to avoid conflicts in the resulting binaries

hpx_add_target_compile_definition(_DEBUG CONFIGURATIONS Debug)
hpx_add_target_compile_definition(DEBUG CONFIGURATIONS Debug)
hpx_add_target_compile_definition(HPX_DISABLE_ASSERTS
  CONFIGURATIONS Release RelWithDebInfo MinSizeRelease)
hpx_add_target_compile_definition(BOOST_DISABLE_ASSERTS
  CONFIGURATIONS Release RelWithDebInfo MinSizeRelease)

# Make sure we compile in proper C++xx mode (MSVC uses it automatically)
include(HPX_DetectCppDialect)
hpx_detect_cpp_dialect()

################################################################################
# CUDA features
################################################################################
if(HPX_WITH_CUDA)
  hpx_info("HPX_WITH_CUDA_ARCH has been set with values: ${HPX_WITH_CUDA_ARCH_INFO}")
  if(NOT HPX_WITH_CUDA_CLANG)
    hpx_libraries(cudadevrt)
    if(NOT MSVC)
      hpx_library_dir(${CUDA_TOOLKIT_ROOT_DIR}/lib64)
      link_directories(${CUDA_TOOLKIT_ROOT_DIR}/lib64)
    else()
      set(CUDA_PROPAGATE_HOST_FLAGS OFF)
      hpx_library_dir(${CUDA_TOOLKIT_ROOT_DIR}/lib/x64)
      link_directories(${CUDA_TOOLKIT_ROOT_DIR}/lib/x64)
      set(CUDA_NVCC_FLAGS_DEBUG ${CUDA_NVCC_FLAGS_DEBUG};-D_DEBUG;-O0;-g;-G;-Xcompiler=-MDd;-Xcompiler=-Od;-Xcompiler=-Zi;-Xcompiler=-bigobj)
      set(CUDA_NVCC_FLAGS_RELWITHDEBINFO ${CUDA_NVCC_FLAGS_RELWITHDEBINFO};-DNDEBUG;-O2;-g;-Xcompiler=-MD,-O2,-Zi;-Xcompiler=-bigobj)
      set(CUDA_NVCC_FLAGS_MINSIZEREL ${CUDA_NVCC_FLAGS_MINSIZEREL};-DNDEBUG;-O1;-Xcompiler=-MD,-O1;-Xcompiler=-bigobj)
      set(CUDA_NVCC_FLAGS_RELEASE ${CUDA_NVCC_FLAGS_RELEASE};-DNDEBUG;-O2;-Xcompiler=-MD,-Ox;-Xcompiler=-bigobj)
    endif()
    set(CUDA_SEPARABLE_COMPILATION ON)
    foreach(arch ${HPX_WITH_CUDA_ARCH})
      string(REPLACE "sm_" "" arch ${arch})
      set(CUDA_NVCC_FLAGS ${CUDA_NVCC_FLAGS};-gencode=arch=compute_${arch},code=sm_${arch})
    endforeach()
    set(CUDA_NVCC_FLAGS ${CUDA_NVCC_FLAGS};${CXX_FLAG})
    set(CUDA_NVCC_FLAGS ${CUDA_NVCC_FLAGS};--expt-relaxed-constexpr)
    set(CUDA_NVCC_FLAGS ${CUDA_NVCC_FLAGS};--expt-extended-lambda)
    set(CUDA_NVCC_FLAGS ${CUDA_NVCC_FLAGS};--default-stream per-thread)
    set(CUDA_NVCC_FLAGS ${CUDA_NVCC_FLAGS};-lcudadevrt)
    set(CUDA_NVCC_FLAGS ${CUDA_NVCC_FLAGS};-rdc=true)
  else()
    hpx_add_target_compile_option(-DBOOST_THREAD_USES_MOVE)
    hpx_add_target_compile_option(--cuda-path=${CUDA_TOOLKIT_ROOT_DIR})
    hpx_libraries(cudart)
    hpx_library_dir(${CUDA_TOOLKIT_ROOT_DIR}/lib64)
    link_directories(${CUDA_TOOLKIT_ROOT_DIR}/lib64)
  endif()
endif()

# Store option value passed by an user for HPX_WITH_CXX14_RETURN_TYPE_DEDUCTION.
if(HPX_WITH_CXX14_RETURN_TYPE_DEDUCTION)
  set(HPX_WITH_CXX14_RETURN_TYPE_DEDUCTION_ADVANCED )
  set(HPX_WITH_CXX14_RETURN_TYPE_DEDUCTION_GIVEN ON)
else()
  set(HPX_WITH_CXX14_RETURN_TYPE_DEDUCTION_ADVANCED ADVANCED)
  set(HPX_WITH_CXX14_RETURN_TYPE_DEDUCTION_GIVEN OFF)
endif()

################################################################################
# C++ feature tests
################################################################################
include(HPX_PerformCxxFeatureTests)
hpx_perform_cxx_feature_tests()

# Exceptional handling for non-clang CUDA.
if(HPX_WITH_CXX14_RETURN_TYPE_DEDUCTION)
  if(HPX_WITH_CUDA AND NOT HPX_WITH_CUDA_CLANG)
    # means using default value (given value).
    unset(HPX_WITH_CXX14_RETURN_TYPE_DEDUCTION)
  endif()
endif()

# HPX_WITH_CXX14_RETURN_TYPE_DEDUCTION
# Default value is used only when HPX_WITH_CXX14_RETURN_TYPE_DEDUCTION is not defined.
hpx_option(HPX_WITH_CXX14_RETURN_TYPE_DEDUCTION BOOL
  "Enable the use of auto as a return value in some places. Overriding this flag is only necessary if the C++ compiler is not standard compliant, e.g. nvcc."
  ${HPX_WITH_CXX14_RETURN_TYPE_DEDUCTION_GIVEN}
  ${HPX_WITH_CXX14_RETURN_TYPE_DEDUCTION_ADVANCED})
if(HPX_WITH_CXX14_RETURN_TYPE_DEDUCTION)
  hpx_add_config_define(HPX_HAVE_CXX14_RETURN_TYPE_DEDUCTION)
endif()

# HPX_WITH_THREAD_COMPATIBILITY
hpx_option(HPX_WITH_THREAD_COMPATIBILITY BOOL
    "Use a compatibility implementation of std::thread, i.e. fall back to Boost.Thread (default: OFF)"
    OFF ADVANCED)
if(HPX_WITH_THREAD_COMPATIBILITY)
  hpx_add_config_define(HPX_HAVE_THREAD_COMPATIBILITY)
else()
  if(NOT HPX_WITH_CXX11_THREAD)
    hpx_error("HPX needs support for C++11 std::thread which is not available on this platform. Please enable HPX_WITH_THREAD_COMPATIBILITY to use Boost.Thread instead.")
  endif()
endif()

################################################################################
# check for miscellaneous things
################################################################################

hpx_check_for_mm_prefetch(
  DEFINITIONS HPX_HAVE_MM_PREFETCH)

################################################################################
# Check for misc system headers
################################################################################

hpx_check_for_unistd_h(
  DEFINITIONS HPX_HAVE_UNISTD_H)

if(NOT WIN32)
  ##############################################################################
  # Macro definitions for system headers
  ##############################################################################
  add_definitions(-D_GNU_SOURCE)
  if(APPLE)
    hpx_add_config_define(BOOST_HAS_INT128)
  endif()

  ##############################################################################
  # System libraries
  ##############################################################################
  if(NOT MSVC)
<<<<<<< HEAD
    hpx_add_compile_flag_if_available(-pthread)
    hpx_libraries(atomic)
=======
    if(HPX_HAVE_LIBATOMIC)
      hpx_libraries(atomic)
    endif()
>>>>>>> d68855a8
  endif()

  if(NOT ${CMAKE_SYSTEM_NAME} MATCHES "FreeBSD")
    hpx_libraries(dl)
  endif()

  if(NOT APPLE AND NOT ("${HPX_PLATFORM_UC}" STREQUAL "ANDROID"))
    hpx_libraries(rt)
  endif()

  if("${HPX_PLATFORM_UC}" STREQUAL "ANDROID")
    hpx_libraries(log)
  endif()

  if(APPLE)
    hpx_add_compile_flag_if_available(-ftemplate-depth=256 LANGUAGES CXX)
  endif()
endif()

if(WIN32)
  if(MSVC)
    enable_language(ASM_MASM)

    hpx_add_target_compile_option(-Ox CONFIGURATIONS Release)

    # even VS2017 has an ICE when compiling with -Ob2
    hpx_add_target_compile_option(-Ob1 CONFIGURATIONS Release)

    if(NOT HPX_WITH_AWAIT)
      # /RTC1 is incompatible with /await
      hpx_add_target_compile_option(/RTC1 CONFIGURATIONS Debug)
    else()
      hpx_remove_target_compile_option(/RTC1 CONFIGURATIONS Debug)
    endif()

    # VS2012 and above has a special flag for improving the debug experience by
    # adding more symbol information to the build (-d2Zi)
    hpx_add_target_compile_option(-d2Zi+ CONFIGURATIONS RelWithDebInfo)

    # VS2013 and above know how to do link time constant data segment folding
    # VS2013 update 2 and above know how to remove debug information for
    #     non-referenced functions and data (-Zc:inline)
    hpx_add_target_compile_option(-Zc:inline)
    hpx_add_target_compile_option(-Gw
      CONFIGURATIONS Release RelWithDebInfo MinSizeRelease)
    hpx_add_target_compile_option(-Zo CONFIGURATIONS RelWithDebInfo)
    if(HPX_WITH_DATAPAR_VC)
      hpx_add_target_compile_option(-std:c++latest)
      hpx_add_config_cond_define(_HAS_AUTO_PTR_ETC 1)
    endif()

    # Exceptions
    hpx_add_target_compile_option(-EHsc)
    if(MSVC14)
      # assume conforming (throwing) operator new implementations
      hpx_add_target_compile_option(-Zc:throwingNew)

      # enable faster linking (requires VS2015 Update1)
      # disabled for now as this flag crashes debugger
      # hpx_remove_link_flag(/debug CONFIGURATIONS Debug)
      # hpx_add_link_flag(/debug:fastlink CONFIGURATIONS Debug)

      # Update 2 requires to set _ENABLE_ATOMIC_ALIGNMENT_FIX for it to compile
      # atomics
      hpx_add_config_cond_define(_ENABLE_ATOMIC_ALIGNMENT_FIX)

      # Update 3 allows to flag rvalue misuses and enforces strict string const-
      # qualification conformance
      hpx_add_target_compile_option(-Zc:rvalueCast)
      hpx_add_target_compile_option(-Zc:strictStrings)
    endif()

    # Runtime type information
    hpx_add_target_compile_option(-GR)
    # Multiprocessor build
    hpx_add_target_compile_option(-MP)
    # Increase the maximum size of object file sections
    hpx_add_target_compile_option(-bigobj)
  endif()

  hpx_libraries(psapi shlwapi)

  ##############################################################################
  # Macro definitions for system headers
  ##############################################################################
  add_definitions(-D_WINDOWS)
  add_definitions(-D_WIN32)
  hpx_add_config_cond_define(_WIN32_WINNT 0x0601)
  hpx_add_config_cond_define(_SCL_SECURE_NO_WARNINGS)
  hpx_add_config_cond_define(_CRT_SECURE_NO_WARNINGS)
  hpx_add_config_cond_define(_SCL_SECURE_NO_DEPRECATE)
  hpx_add_config_cond_define(_CRT_SECURE_NO_DEPRECATE)
  hpx_add_config_cond_define(_CRT_NONSTDC_NO_WARNINGS)
  hpx_add_config_cond_define(_WINSOCK_DEPRECATED_NO_WARNINGS)
  hpx_add_config_cond_define(_CRT_NON_CONFORMING_SWPRINTFS)

  ##############################################################################
  # Boost
  ##############################################################################

  hpx_add_config_cond_define(BOOST_USE_WINDOWS_H)
  if (NOT Boost_USE_STATIC_LIBS)
    hpx_add_config_cond_define(BOOST_SERIALIZATION_DYN_LINK)
  endif()
  if(NOT CMAKE_CL_64)
    hpx_add_config_cond_define(BOOST_NO_ALIGNMENT)
  endif()
  if(NOT HPX_WITH_GENERIC_CONTEXT_COROUTINES)
    hpx_add_config_define(HPX_HAVE_FIBER_BASED_COROUTINES)
  endif()
  hpx_add_config_cond_define(PSAPI_VERSION 1)
endif()

# Configure Warnings
if(HPX_WITH_COMPILER_WARNINGS)
  if(MSVC) # Adding special warning settings for the MSVC compiler ...
    hpx_add_compile_flag(-W3 LANGUAGES C CXX)
    # According to the ifort Windows manual, W3 isn't supported
    hpx_add_compile_flag(-W1 LANGUAGES Fortran)
    # Boost.Lockfree triggers 'warning C4307: '+' : integral constant overflow'
    # which is benign
    hpx_add_compile_flag(-wd4307)

    # MSVC2012/2013 are overeager to report 'qualifier applied to function type
    # has no meaning; ignored'
    hpx_add_compile_flag(-wd4180)

    # max symbol length exceeded
    hpx_add_compile_flag(-wd4503)

    # 'int': forcing value to bool 'true' or 'false' (performance warning)
    hpx_add_compile_flag(-wd4800)

    # vcpkg enables the /utf-8 option which causes (benign) warnings in the
    # Spirit headers
    if(HPX_WITH_VCPKG)
      # The file contains a character starting at offset ... that is illegal in
      # the current source character set
      hpx_add_compile_flag(-wd4828)
    endif()

  else() # Trial and error approach for any other compiler ...
    hpx_add_compile_flag_if_available(-Wall LANGUAGES CXX C Fortran)
    hpx_add_compile_flag_if_available(-Wextra LANGUAGES CXX C Fortran)
    # This is a new warning popping up from the boost headers with no particular meaning
    hpx_add_compile_flag_if_available(-Wno-unused-local-typedefs LANGUAGES CXX C Fortran)
    hpx_add_compile_flag_if_available(-Wno-strict-aliasing LANGUAGES CXX C Fortran)
    hpx_add_compile_flag_if_available(-Wno-sign-promo LANGUAGES CXX)
    hpx_add_compile_flag_if_available(-Wno-attributes LANGUAGES CXX)
    hpx_add_compile_flag_if_available(-Wno-cast-align LANGUAGES CXX)

    # These are usually benign and can't be suppressed because of
    # interface requirements
    hpx_add_compile_flag_if_available(-Wno-unused-parameter)

    # Be extra strict about format checks
    # Boost.Logging is built on fprintf, sadly
    hpx_add_compile_flag_if_available(-Wformat=2)
    hpx_add_compile_flag_if_available(-Wno-format-nonliteral)

    # Self initialization is dangerous
    hpx_add_compile_flag_if_available(-Winit-self)

    # For portability
    hpx_add_compile_flag_if_available(-Wdouble-promotion)

    # Warn about casting that violates qualifiers or alignment
    hpx_add_compile_flag_if_available(-Wcast-qual)
    if(NOT "${CMAKE_CXX_COMPILER_ID}" STREQUAL "Clang")
      # Clang is overeager in reporting cast alignment problems in Boost
      hpx_add_compile_flag_if_available(-Wcast-align)
    endif()

    hpx_add_compile_flag_if_available(-Werror=trampolines)
    hpx_add_compile_flag_if_available(-Werror=parentheses)
    hpx_add_compile_flag_if_available(-Werror=reorder)
    hpx_add_compile_flag_if_available(-Werror=return-type)
    hpx_add_compile_flag_if_available(-Werror=sequence-point)
    hpx_add_compile_flag_if_available(-Werror=uninitialized)
    hpx_add_compile_flag_if_available(-Werror=format)
    hpx_add_compile_flag_if_available(-Werror=missing-braces)
    hpx_add_compile_flag_if_available(-Werror=sign-compare)
  endif()
endif()

# Diagnostics
if(MSVC)
  # Display full paths in diagnostics
  hpx_add_compile_flag(-FC LANGUAGES C CXX)
else()
  # Show the flags that toggle each warning
  hpx_add_compile_flag_if_available(-fdiagnostics-show-option LANGUAGES CXX C Fortran)

  # VLAs are a GNU extensions that we forbid as they are not supported on MSVC
  hpx_add_compile_flag_if_available(-Werror=vla)
  # No return statement in a non-void function can lead to garbage return values
  # in GCC.
  hpx_add_compile_flag_if_available(-Werror=return-type LANGUAGES CXX C)

  # We get false positives all over the place with this.
  if(CMAKE_COMPILER_IS_GNUCXX)
    hpx_add_compile_flag_if_available(-Wno-unused-but-set-parameter LANGUAGES CXX C)
    hpx_add_compile_flag_if_available(-Wno-unused-but-set-variable LANGUAGES CXX C)
    # Uninitialized variables are bad, earlier compilers issue spurious warnings
    hpx_add_compile_flag_if_available(-Werror=uninitialized LANGUAGES CXX C)
    hpx_add_compile_flag_if_available(-Wno-unused-local-typedefs LANGUAGES CXX C)
  endif()

  # Silence warning about __sync_fetch_and_nand changing semantics
  hpx_add_compile_flag_if_available(-Wno-sync-nand LANGUAGES CXX C)

  # Silence warnings about deleting polymorphic objects with non-virtual dtors.
  # These come from within Boost.
  if(CMAKE_COMPILER_IS_GNUCXX)
    hpx_add_compile_flag_if_available(-Wno-delete-non-virtual-dtor LANGUAGES CXX)
  endif()

  # Check if our libraries have unresolved symbols
  #if(NOT APPLE AND NOT HPX_WITH_APEX)
  if(NOT APPLE AND NOT WIN32 AND NOT HPX_WITH_SANITIZERS)
    hpx_add_link_flag_if_available(-Wl,-z,defs TARGETS SHARED EXE)
  endif()
  if(WIN32)
    hpx_libraries(WS2_32)
    hpx_libraries(mswsock)
  endif()

  if("${HPX_PLATFORM_UC}" STREQUAL "BLUEGENEQ")
    hpx_add_compile_flag_if_available(-Wno-deprecated-register LANGUAGES CXX C)
  endif()

  if(HPX_WITH_HIDDEN_VISIBILITY)
    hpx_add_compile_flag_if_available(-fvisibility=hidden LANGUAGES CXX C Fortran)
    hpx_add_link_flag_if_available(-fvisibility=hidden TARGETS SHARED EXE)
    hpx_add_config_define(HPX_HAVE_ELF_HIDDEN_VISIBILITY)
    hpx_add_config_define(HPX_HAVE_COROUTINE_GCC_HIDDEN_VISIBILITY)
    hpx_add_config_define(HPX_HAVE_PLUGIN_GCC_HIDDEN_VISIBILITY)
  endif()

  if("${CMAKE_CXX_COMPILER_ID}" STREQUAL "Clang")
    hpx_add_compile_flag_if_available(-Wno-cast-align)
  endif()

  if("${CMAKE_CXX_COMPILER_ID}" STREQUAL "Intel")
    # Disable the following warnings:
    # #1170: invalid redeclaration of nested class
    hpx_add_compile_flag_if_available(-wd1170)
    # #858: type qualifier on return type is meaningless
    hpx_add_compile_flag_if_available(-wd858)
    # #1098: the qualifier on this friend declaration is ignored
    hpx_add_compile_flag_if_available(-wd1098)
    # #488: template parameter not used in declaring the parameter type
    hpx_add_compile_flag_if_available(-wd488)
    # #2203: cast discards qualifiers from target type (needed for mvapich2
    #        mpi header)
    hpx_add_compile_flag_if_available(-wd2203)
    # #2536: cannot specify explicit initializer for arrays
    hpx_add_compile_flag_if_available(-wd2536)
  endif()

  # rdtsc is an x86 instruction that reads the value of a CPU time stamp
  # counter. rdtscp is an extension to rdtsc. The difference is that rdtscp is
  # a serializing instruction.
  hpx_cpuid("rdtsc" HPX_WITH_RDTSC
    DEFINITIONS HPX_HAVE_RDTSC)

  # XeonPhi's do not support RDTSCP
  if(NOT ("${HPX_PLATFORM_UC}" STREQUAL "XEONPHI"))
    hpx_cpuid("rdtscp" HPX_WITH_RDTSCP
      DEFINITIONS HPX_HAVE_RDTSCP)
  endif()

  if(NOT HPX_WITH_RDTSC AND NOT HPX_WITH_RDTSCP)
    hpx_warn("Neither rdtsc nor rdtscp is available; some performance counters may report incorrect results")
  endif()
endif()

################################################################################

################################################################################
# Find Our dependencies:
#   These are all dependencies needed to build the core library. Dependencies
#   that are only needed by plugins, examples or tests should be found
#   seperately in the appropriate subdirectory.
# When a package is found, the necessary include paths are set, and the libraries
# are added to the HPX_LIBRARIES variables

# Setting up our required Boost libraries. This will find all required boost
# libraries and add possibly needed boost headers shipped with the hpx source
include(HPX_SetupBoost)

# Find all allocators which are currently supported.
include(HPX_SetupAllocator)

# convey selected allocator type to the build configuration
hpx_add_config_define(HPX_HAVE_MALLOC "\"${HPX_WITH_MALLOC}\"")

if(HPX_WITH_HWLOC)
  find_package(Hwloc)
  if(NOT HWLOC_FOUND)
    hpx_error("Hwloc could not be found and HPX_WITH_HWLOC=ON, please specify HWLOC_ROOT to point to the correct location or set HPX_WITH_HWLOC to OFF")
  endif()
  hpx_libraries(${HWLOC_LIBRARIES})
  include_directories(${HWLOC_INCLUDE_DIR})
  hpx_add_config_define(HPX_HAVE_HWLOC)
endif()

hpx_add_config_define(HPX_HAVE_STACKOVERFLOW_DETECTION "\"${HPX_WITH_STACKOVERFLOW_DETECTION}\"")

if(HPX_WITH_STACKOVERFLOW_DETECTION)
  find_package(LibSigSegv)
  if(NOT LIBSIGSEGV_FOUND)
    hpx_error("LibSigSegv could not be found and HPX_WITH_STACKOVERFLOW_DETECTION=ON, please specify LIBSIGSEGV_ROOT to point to the correct location or set HPX_WITH_STACKOVERFLOW_DETECTION to OFF")
  endif()
  hpx_libraries(${LIBSIGSEGV_LIBRARIES})
  include_directories(${LIBSIGSEGV_INCLUDE_DIR})
  hpx_add_config_define(HPX_HAVE_STACKOVERFLOW_DETECTION)
endif()

################################################################################
# Enable integration with Intel Amplifier
################################################################################
if((NOT HPX_WITH_APEX) AND HPX_WITH_ITTNOTIFY)
  find_package(Amplifier)
  if(NOT AMPLIFIER_FOUND)
    hpx_error("Intel Amplifier could not be found and HPX_WITH_ITTNOTIFY=On, please specify AMPLIFIER_ROOT to point to the root of your Amplifier installation")
  endif()
  hpx_libraries(${AMPLIFIER_LIBRARIES})
  include_directories(${AMPLIFIER_INCLUDE_DIR})
  hpx_add_config_define(HPX_HAVE_ITTNOTIFY 1)
  hpx_add_config_define(HPX_HAVE_THREAD_DESCRIPTION)
endif()

################################################################################
# Enable integration with Apex event counters
################################################################################
set(_hpx_apex_no_update)
if(HPX_WITH_APEX_NO_UPDATE)
  set(_hpx_apex_no_update NO_UPDATE)
endif()
if(HPX_WITH_APEX)
  # handle APEX library
  include(GitExternal)
  git_external(apex
    https://github.com/khuck/xpress-apex.git
    v1.2
    ${_hpx_apex_no_update}
    VERBOSE)

  LIST(APPEND CMAKE_MODULE_PATH "${CMAKE_CURRENT_SOURCE_DIR}/apex/cmake/Modules")
  add_subdirectory(apex/src/apex)
  if(NOT APEX_FOUND)
    hpx_error("Apex could not be found and HPX_WITH_APEX=On")
  endif()
  if(AMPLIFIER_FOUND)
    hpx_error("AMPLIFIER_FOUND has been set. Please disable the use of the Intel Amplifier (WITH_AMPLIFIER=Off) in order to use Apex")
  endif()

  include_directories(${APEX_SOURCE_DIR})
  set(HPX_ADDITIONAL_PRIVATE_RUNTIME_DEPENDENCIES
      ${HPX_ADDITIONAL_PRIVATE_RUNTIME_DEPENDENCIES} apex_lib)
  if(APEX_WITH_MSR)
    set(HPX_ADDITIONAL_PRIVATE_RUNTIME_DEPENDENCIES
        ${HPX_ADDITIONAL_PRIVATE_RUNTIME_DEPENDENCIES} -L${MSR_ROOT}/lib -lmsr)
  endif()
  if(APEX_WITH_ACTIVEHARMONY)
    set(HPX_ADDITIONAL_PRIVATE_RUNTIME_DEPENDENCIES
        ${HPX_ADDITIONAL_PRIVATE_RUNTIME_DEPENDENCIES} -L${ACTIVEHARMONY_ROOT}/lib -lharmony)
  endif()
  if(APEX_WITH_OTF2)
    set(HPX_ADDITIONAL_PRIVATE_RUNTIME_DEPENDENCIES
        ${HPX_ADDITIONAL_PRIVATE_RUNTIME_DEPENDENCIES} -L${OTF2_ROOT}/lib -lotf2)
  endif()

  # handle optional ITTNotify library
  if(HPX_WITH_ITTNOTIFY)
    add_subdirectory(apex/src/ITTNotify)
    if(NOT ITTNOTIFY_FOUND)
      hpx_error("ITTNotify could not be found and HPX_WITH_ITTNOTIFY=On")
    endif()
    include_directories(${ITTNOTIFY_SOURCE_DIR})
    hpx_add_config_define(HPX_HAVE_ITTNOTIFY 1)
    set(HPX_ADDITIONAL_PRIVATE_RUNTIME_DEPENDENCIES
        ${HPX_ADDITIONAL_PRIVATE_RUNTIME_DEPENDENCIES} ittnotify_lib)
  endif()
endif()

if(HPX_WITH_GOOGLE_PERFTOOLS)
  find_package(GooglePerftools)
  if(NOT GOOGLE_PERFTOOLS_FOUND)
    hpx_error("Google Perftools could not be found and HPX_WITH_GOOGLE_PERFTOOLS=On, please specify GOOGLE_PERFTOOLS to point to the root of your Google Perftools installation")
  endif()
  hpx_libraries(${GOOGLE_PERFTOOLS_LIBRARIES})
  include_directories(${GOOGLE_PERFTOOLS_INCLUDE_DIR})
endif()

if(HPX_WITH_VALGRIND)
  find_package(Valgrind)
  if(NOT VALGRIND_FOUND)
    hpx_error("Valgrind could not be found and HPX_WITH_VALGRIND=On, please specify VALGRIND_ROOT to point to the root of your Valgrind installation")
  endif()
  include_directories(${VALGRIND_INCLUDE_DIR})
  hpx_add_config_define(HPX_HAVE_VALGRIND)
endif()

if(HPX_WITH_VIM_YCM)
  SET(CMAKE_EXPORT_COMPILE_COMMANDS ON)
endif()

################################################################################
# Check Build Options based on the found dependencies. We also check for errors
# with incompatible options with the currently selected platform.
#

if(HPX_WITH_GENERIC_CONTEXT_COROUTINES)
  # Check if we can use generic coroutine contexts without any problems
  if(NOT Boost_CONTEXT_FOUND)
    hpx_error("The usage of Boost.Context was selected but Boost.Context was not found.")
  endif()
  if("${HPX_PLATFORM_UC}" STREQUAL "BLUEGENEQ")
    if(Boost_VERSION LESS 105600)
      hpx_error("On BlueGene/Q, Boost.Context can only be used with a Boost >=1.56")
    endif()
  endif()
  hpx_add_config_define(HPX_HAVE_GENERIC_CONTEXT_COROUTINES)
endif()

################################################################################
# Emulation of SwapContext on Windows
################################################################################
if(WIN32)
  if(HPX_WITH_SWAP_CONTEXT_EMULATION)
    if(NOT CMAKE_ASM_MASM_COMPILER)
      hpx_error("SwitchToFiber emulation can not be enabled. The masm compiler could not be found. Try setting the ASM_MASM environment variable to the assembler executable (ml.exe/ml64.exe) or disable the emulation by setting HPX_WITH_SWAP_CONTEXT_EMULATION to Off")
    else()
      hpx_info("SwitchToFiber emulation is enabled, using compiler: '${CMAKE_ASM_MASM_COMPILER}'")
      hpx_add_config_define(HPX_HAVE_SWAP_CONTEXT_EMULATION)
    endif()
  endif()
endif()

################################################################################

################################################################################
# HPX_PREFIX
# The prefix is the default search path for HPX plugins
################################################################################
if("${HPX_PLATFORM_UC}" STREQUAL "ANDROID")
  set(HPX_PREFIX "lib")
  set(HPX_BUILD_PREFIX "lib")
else()
  set(HPX_PREFIX "${CMAKE_INSTALL_PREFIX}")
  set(HPX_BUILD_PREFIX "${CMAKE_BINARY_DIR}")
endif()


# ################################################################################
# # search path configuration
# ################################################################################

if (NOT DEFINED LIB)
  set(LIB "lib")
endif(NOT DEFINED LIB)

if(HPX_WITH_FULL_RPATH)
  hpx_include(SetFullRPATH)
endif()
###############################################################################

################################################################################
# Git commit detection
################################################################################
include(HPX_GitCommit)
hpx_add_config_define(HPX_HAVE_GIT_COMMIT "\"${HPX_WITH_GIT_COMMIT}\"")

hpx_include(SetOutputPaths)
##############################################################################

################################################################################
# Provide a macro for generating config headers
################################################################################
macro(generate_config_defines_header TARGET_DIRECTORY)
  # Generate a defines.hpp to be used in the build directory ...
  set(HPX_DEFINES_PREFIX ${HPX_BUILD_PREFIX})
  write_config_defines_file(
    TEMPLATE "${PROJECT_SOURCE_DIR}/cmake/templates/config_defines.hpp.in"
    NAMESPACE default
    FILENAME "${TARGET_DIRECTORY}/hpx/config/defines.hpp")
endmacro()

###############################################################################
# Perform the on framework CXX feature tests
###############################################################################
hpx_perform_on_framework_cxx_feature_tests()

################################################################################
# Set basic search paths for the generated HPX headers
################################################################################
include_directories("${CMAKE_BINARY_DIR}")

################################################################################
# Configure compression and other plugins
################################################################################
set(HPX_STATIC_PARCELPORT_PLUGINS "" CACHE INTERNAL "" FORCE)
add_hpx_pseudo_target(plugins)
add_subdirectory(plugins)

if(HPX_WITH_COMPRESSION_BZIP2)
  hpx_add_config_define(HPX_HAVE_COMPRESSION_BZIP2)
endif()
if(HPX_WITH_COMPRESSION_SNAPPY)
  hpx_add_config_define(HPX_HAVE_COMPRESSION_SNAPPY)
endif()
if(HPX_WITH_COMPRESSION_ZLIB)
  hpx_add_config_define(HPX_HAVE_COMPRESSION_ZLIB)
endif()

################################################################################
# Documentation toolchain (DocBook, BoostBook, QuickBook, xsltproc)
################################################################################
hpx_include(Documentation)

# Debug library postfix
set(CMAKE_DEBUG_POSTFIX "d")
set(HPX_DEBUG_POSTFIX "d")

################################################################################
# Target specification
################################################################################
# Recurse into some subdirectories. This does not actually cause another cmake
# executable to run. The same process will walk through the project's entire
# directory structure.
if(HPX_WITH_TOOLS)
  add_hpx_pseudo_target(tools)
  add_subdirectory(tools)
endif()

add_hpx_pseudo_target(core)
add_subdirectory(src)

if(HPX_WITH_EXAMPLES)
  add_hpx_pseudo_target(examples)
  include_directories(examples)
  add_subdirectory(examples)
endif()

###############################################################################
# Tests
###############################################################################
if(HPX_WITH_TESTS)
  find_package(PythonInterp)

  if(NOT PYTHONINTERP_FOUND)
    hpx_warn("A python interpreter could not be found. The test suite can not be run automatically.")
  endif()

  add_hpx_pseudo_target(tests)

  enable_testing()
  include(CTest)

  if(NOT MSVC)
    add_custom_command(TARGET tests POST_BUILD
      COMMAND ctest --output-on-failure --timeout 100)
  endif()

  include_directories(tests)
  add_subdirectory(tests)
endif()

if(HPX_WITH_RUNTIME)
  add_hpx_pseudo_target(runtime)
  add_subdirectory(runtime)
endif()

if(HPX_WITH_DOCUMENTATION)
  add_subdirectory(docs)
endif()

###############################################################################
# Activate plugins
###############################################################################
add_plugin_modules()

################################################################################
# Configure the header to include all compile definitions
################################################################################
generate_config_defines_header(${CMAKE_BINARY_DIR})

# Generate a defines.hpp to be used in the install directory ...
set(HPX_DEFINES_PREFIX ${HPX_PREFIX})
write_config_defines_file(
  TEMPLATE "${PROJECT_SOURCE_DIR}/cmake/templates/config_defines.hpp.in"
  NAMESPACE default
  FILENAME "${CMAKE_BINARY_DIR}${CMAKE_FILES_DIRECTORY}/hpx/config/defines.hpp")

# Configure hpxrun.py
configure_file("${PROJECT_SOURCE_DIR}/cmake/templates/hpxrun.py.in"
               "${CMAKE_BINARY_DIR}/bin/hpxrun.py"
               @ONLY)

################################################################################
# installation instructions
################################################################################
install(
  FILES "${CMAKE_BINARY_DIR}/bin/hpxrun.py"
  DESTINATION bin
  COMPONENT core
  PERMISSIONS OWNER_READ OWNER_WRITE OWNER_EXECUTE
  GROUP_READ GROUP_EXECUTE
  WORLD_READ WORLD_EXECUTE)

install( # install all hpx header files
  DIRECTORY hpx/
  DESTINATION include/hpx
  COMPONENT core
  FILES_MATCHING PATTERN "*.hpp"
  PATTERN ".git" EXCLUDE
  PATTERN "CMakeFiles" EXCLUDE
  PATTERN "CTestFiles" EXCLUDE)

# Install all HPX header that have been configured using various
# cmake options
install(
  DIRECTORY "${CMAKE_BINARY_DIR}${CMAKE_FILES_DIRECTORY}/hpx/"
  DESTINATION include/hpx
  COMPONENT core
  FILES_MATCHING PATTERN "*.hpp"
  PATTERN ".git" EXCLUDE
  PATTERN "CMakeFiles" EXCLUDE
  PATTERN "CTestFiles" EXCLUDE)

install( # install all hpx header files
  DIRECTORY hpx
  DESTINATION share/hpx-${HPX_VERSION}/docs/html/code
  COMPONENT core
  FILES_MATCHING PATTERN "*.hpp"
  PATTERN ".git" EXCLUDE
  PATTERN "CMakeFiles" EXCLUDE
  PATTERN "CTestFiles" EXCLUDE)

install( # install all hpx source files
  DIRECTORY src
  DESTINATION share/hpx-${HPX_VERSION}/docs/html/code
  COMPONENT core
  PATTERN ".git" EXCLUDE
  PATTERN "CMakeFiles" EXCLUDE
  PATTERN "CTestFiles" EXCLUDE)

install( # install all hpx examples source files
  DIRECTORY examples
  DESTINATION share/hpx-${HPX_VERSION}/docs/html/code
  COMPONENT core
  PATTERN ".git" EXCLUDE
  PATTERN "CMakeFiles" EXCLUDE
  PATTERN "CTestFiles" EXCLUDE)

install( # install all hpx tests source files
  DIRECTORY tests
  DESTINATION share/hpx-${HPX_VERSION}/docs/html/code
  COMPONENT core
  PATTERN ".git" EXCLUDE
  PATTERN "CMakeFiles" EXCLUDE
  PATTERN "CTestFiles" EXCLUDE)

install( # Install all HPX cmake utility files
  DIRECTORY cmake/
  DESTINATION ${LIB}/cmake/${HPX_PACKAGE_NAME}
  COMPONENT core
  PATTERN ".cmake.in" EXCLUDE
  PATTERN ".git" EXCLUDE)

install( # Install HPX Python scripts
  DIRECTORY python/scripts/
  DESTINATION bin
  FILE_PERMISSIONS OWNER_READ OWNER_WRITE OWNER_EXECUTE
                   GROUP_READ GROUP_EXECUTE
                   WORLD_READ WORLD_EXECUTE
  COMPONENT core
  FILES_MATCHING PATTERN "*.py"
  PATTERN ".git" EXCLUDE)

#   if(UNIX)
#     file(GLOB scripts "${PROJECT_SOURCE_DIR}/python/scripts/*.py")
#     execute_process(COMMAND "${CMAKE_COMMAND}" -E make_directory
#       "${CMAKE_BINARY_DIR}/python/scripts" )
#     foreach(script ${scripts})
#       get_filename_component(script_name ${script} NAME)
#       get_filename_component(script_name_we ${script} NAME_WE)
#
#       #make copy, so that we have intact symlink in CMAKE_BINARY_DIR
#       execute_process(
#         COMMAND "${CMAKE_COMMAND}" -E copy_if_different "${script}" "${script_name}"
#   WORKING_DIRECTORY "${CMAKE_BINARY_DIR}/python/scripts")
#
#       execute_process(
#         COMMAND "${CMAKE_COMMAND}" -E create_symlink "${script_name}" "${script_name_we}"
#   WORKING_DIRECTORY "${CMAKE_BINARY_DIR}/python/scripts")
#
#       install(FILES "${CMAKE_BINARY_DIR}/python/scripts/${script_name_we}" DESTINATION "bin")
#     endforeach()
#   endif()
#
#   install( # Install HPX Python module (TODO: this is a temporary hack)
#     DIRECTORY python/hpx
#     DESTINATION share/hpx-${HPX_VERSION}/python
#     COMPONENT core
#     FILES_MATCHING PATTERN "*.py"
#     PATTERN ".git" EXCLUDE)
#
#   execute_process(COMMAND "${CMAKE_COMMAND}" -E make_directory "${CMAKE_BINARY_DIR}/python" )
#   #make symlink, so that we have intact hpx symlink in CMAKE_BINARY_DIR
#   execute_process(COMMAND "${CMAKE_COMMAND}" -E create_symlink "${PROJECT_SOURCE_DIR}/python/hpx"
#     "hpx-${HPX_VERSION}" WORKING_DIRECTORY "${CMAKE_BINARY_DIR}/python")
#   # create a symlink in share pointing to the latest HPX installation
#   execute_process(COMMAND "${CMAKE_COMMAND}" -E create_symlink "hpx-${HPX_VERSION}" "hpx" WORKING_DIRECTORY "${CMAKE_BINARY_DIR}/python")
#   install(DIRECTORY "${CMAKE_BINARY_DIR}/python/hpx" DESTINATION "share")

if("${HPX_PLATFORM_UC}" STREQUAL "XEONPHI")
  # FIXME: push changes upstream
  install(
    DIRECTORY external/asio/boost
    DESTINATION include/hpx/external
    COMPONENT core
    FILES_MATCHING PATTERN "*.hpp"
    PATTERN ".git" EXCLUDE)
endif()

install(
  FILES "${PROJECT_SOURCE_DIR}/LICENSE_1_0.txt"
  DESTINATION share/hpx-${HPX_VERSION}
  COMPONENT license)

if(HPX_WITH_DOCUMENTATION)
  # Install HPX documentation files
  install(
    DIRECTORY "${CMAKE_BINARY_DIR}/share/hpx-${HPX_VERSION}/docs/"
    DESTINATION share/hpx-${HPX_VERSION}/docs
    COMPONENT docs
    OPTIONAL
    FILES_MATCHING PATTERN "*.html"
    PATTERN "*.pdf"
    PATTERN ".git" EXCLUDE
    PATTERN "*code*" EXCLUDE
    PATTERN "*src*" EXCLUDE
    PATTERN "*images*" EXCLUDE)

  install(
    FILES "${PROJECT_SOURCE_DIR}/docs/index.html"
    DESTINATION share/hpx-${HPX_VERSION}/
    COMPONENT docs)

  install(
    DIRECTORY "${PROJECT_SOURCE_DIR}/docs/html/src/"
    DESTINATION share/hpx-${HPX_VERSION}/docs/html/src
    COMPONENT docs
    FILES_MATCHING PATTERN "*.css"
    PATTERN ".git" EXCLUDE)

  install(
    DIRECTORY "${PROJECT_SOURCE_DIR}/docs/html/images/"
    DESTINATION share/hpx-${HPX_VERSION}/docs/html/images
    COMPONENT docs
    FILES_MATCHING PATTERN "*.png"
    PATTERN ".git" EXCLUDE)
endif()

if(HPX_WITH_VIM_YCM)
  set(build_dir_file ${CMAKE_BINARY_DIR}/.ycm_extra_conf.py)
  set(source_dir_file ${CMAKE_SOURCE_DIR}/.ycm_extra_conf.py)
  configure_file(${CMAKE_SOURCE_DIR}/tools/vim/.ycm_extra_conf.py
               ${build_dir_file} @ONLY)
  add_custom_target(
    configure_ycm
    COMMAND ${CMAKE_COMMAND} -E copy ${build_dir_file} ${source_dir_file}
    COMMENT "Copying YCM config file to source directory"
    VERBATIM
  )
  hpx_info("VIM YouCompleteMe: run 'make configure_ycm' to copy config file to source directory and enable support in YCM. To enable automatic loading of configure file, add to your .vimrc option: \"let g:ycm_extra_conf_globlist = ['${CMAKE_SOURCE_DIR}/*']\"")
endif()

################################################################################
# print overall configuration summary
include(HPX_PrintSummary)

################################################################################
# External build system support (FindHPX.cmake and pkg-config).
################################################################################

include(HPX_GeneratePackage)

# Create a symlink in share pointing to the latest HPX installation
create_symbolic_link("${CMAKE_BINARY_DIR}/share/hpx-${HPX_VERSION}"
                     "${CMAKE_BINARY_DIR}/share/hpx")

message("")
message("HPX will be installed to ${CMAKE_INSTALL_PREFIX}")
message("")<|MERGE_RESOLUTION|>--- conflicted
+++ resolved
@@ -1196,14 +1196,10 @@
   # System libraries
   ##############################################################################
   if(NOT MSVC)
-<<<<<<< HEAD
     hpx_add_compile_flag_if_available(-pthread)
-    hpx_libraries(atomic)
-=======
     if(HPX_HAVE_LIBATOMIC)
       hpx_libraries(atomic)
     endif()
->>>>>>> d68855a8
   endif()
 
   if(NOT ${CMAKE_SYSTEM_NAME} MATCHES "FreeBSD")
