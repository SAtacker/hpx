//  Copyright (c) 2014 Hartmut Kaiser
//
//  Distributed under the Boost Software License, Version 1.0. (See accompanying
//  file LICENSE_1_0.txt or copy at http://www.boost.org/LICENSE_1_0.txt)

// This is the eighth in a series of examples demonstrating the development
// of a fully distributed solver for a simple 1D heat distribution problem.
//
// This example builds on example seven.

#include <hpx/hpx_init.hpp>
#include <hpx/hpx.hpp>
#include <hpx/lcos/gather.hpp>
#include <hpx/runtime/serialization/serialize.hpp>

#include <boost/shared_array.hpp>

#include "print_time_results.hpp"

#include <stack>

///////////////////////////////////////////////////////////////////////////////
// Command-line variables
bool header = true; // print csv heading
double k = 0.5;     // heat transfer coefficient
double dt = 1.;     // time step
double dx = 1.;     // grid spacing

char const* stepper_basename = "/1d_stencil_8/stepper/";
char const* gather_basename = "/1d_stencil_8/gather/";

///////////////////////////////////////////////////////////////////////////////
// Use a special allocator for the partition data to remove a major contention
// point - the constant allocation and deallocation of the data arrays.
template <typename T>
struct partition_allocator
{
private:
    typedef hpx::lcos::local::spinlock mutex_type;

public:
    partition_allocator(std::size_t max_size = std::size_t(-1))
      : max_size_(max_size)
    {
    }

    ~partition_allocator()
    {
        boost::lock_guard<mutex_type> l(mtx_);
        while (!heap_.empty())
        {
            T* p = heap_.top();
            heap_.pop();
            delete [] p;
        }
    }

    T* allocate(std::size_t n)
    {
        boost::lock_guard<mutex_type> l(mtx_);
        if (heap_.empty())
            return new T[n];

        T* next = heap_.top();
        heap_.pop();
        return next;
    }

    void deallocate(T* p)
    {
        boost::lock_guard<mutex_type> l(mtx_);
        if (max_size_ == static_cast<std::size_t>(-1) || heap_.size() < max_size_)
            heap_.push(p);
        else
            delete [] p;
    }

private:
    mutex_type mtx_;
    std::size_t max_size_;
    std::stack<T*> heap_;
};

///////////////////////////////////////////////////////////////////////////////
struct partition_data
{
private:
    typedef hpx::serialization::serialize_buffer<double> buffer_type;

    struct hold_reference
    {
        hold_reference(buffer_type const& data)
          : data_(data)
        {}

        void operator()(double*) {}     // no deletion necessary

        buffer_type data_;
    };

    static void deallocate(double* p)
    {
        alloc_.deallocate(p);
    }

    static partition_allocator<double> alloc_;

public:
    partition_data()
      : size_(0)
    {}

    // Create a new (uninitialized) partition of the given size.
    partition_data(std::size_t size)
      : data_(alloc_.allocate(size), size, buffer_type::take,
            &partition_data::deallocate),
        size_(size),
        min_index_(0)
    {}

    // Create a new (initialized) partition of the given size.
    partition_data(std::size_t size, double initial_value)
      : data_(alloc_.allocate(size), size, buffer_type::take,
            &partition_data::deallocate),
        size_(size),
        min_index_(0)
    {
        double base_value = double(initial_value * size);
        for (std::size_t i = 0; i != size; ++i)
            data_[i] = base_value + double(i);
    }

    // Create a partition which acts as a proxy to a part of the embedded array.
    // The proxy is assumed to refer to either the left or the right boundary
    // element.
    partition_data(partition_data const& base, std::size_t min_index)
      : data_(base.data_.data()+min_index, 1, buffer_type::reference,
            hold_reference(base.data_)),      // keep referenced partition alive
        size_(base.size()),
        min_index_(min_index)
    {
        HPX_ASSERT(min_index < base.size());
    }

    double& operator[](std::size_t idx) { return data_[index(idx)]; }
    double operator[](std::size_t idx) const { return data_[index(idx)]; }

    std::size_t size() const { return size_; }

private:
    std::size_t index(std::size_t idx) const
    {
        HPX_ASSERT(idx >= min_index_ && idx < size_);
        return idx - min_index_;
    }

private:
    // Serialization support: even if all of the code below runs on one
    // locality only, we need to provide an (empty) implementation for the
    // serialization as all arguments passed to actions have to support this.
    friend class hpx::serialization::access;

    template <typename Archive>
    void serialize(Archive& ar, const unsigned int version)
    {
        ar & data_ & size_ & min_index_;
    }

private:
    buffer_type data_;
    std::size_t size_;
    std::size_t min_index_;
};

partition_allocator<double> partition_data::alloc_;

std::ostream& operator<<(std::ostream& os, partition_data const& c)
{
    os << "{";
    for (std::size_t i = 0; i != c.size(); ++i)
    {
        if (i != 0)
            os << ", ";
        os << c[i];
    }
    os << "}";
    return os;
}

///////////////////////////////////////////////////////////////////////////////
inline std::size_t idx(std::size_t i, int dir, std::size_t size)
{
    if(i == 0 && dir == -1)
        return size-1;
    if(i == size-1 && dir == +1)
        return 0;

    HPX_ASSERT((i + dir) < size);

    return i + dir;
}

///////////////////////////////////////////////////////////////////////////////
// This is the server side representation of the data. We expose this as a HPX
// component which allows for it to be created and accessed remotely through
// a global address (hpx::id_type).
struct partition_server
  : hpx::components::simple_component_base<partition_server>
{
    enum partition_type
    {
        left_partition, middle_partition, right_partition
    };

    // construct new instances
    partition_server() {}

    partition_server(partition_data const& data)
      : data_(data)
    {}

    partition_server(std::size_t size, double initial_value)
      : data_(size, initial_value)
    {}

    // Access data. The parameter specifies what part of the data should be
    // accessed. As long as the result is used locally, no data is copied,
    // however as soon as the result is requested from another locality only
    // the minimally required amount of data will go over the wire.
    partition_data get_data(partition_type t) const
    {
        switch (t)
        {
        case left_partition:
            return partition_data(data_, data_.size()-1);

        case middle_partition:
            break;

        case right_partition:
            return partition_data(data_, 0);

        default:
            HPX_ASSERT(false);
            break;
        }
        return data_;
    }

    // Every member function which has to be invoked remotely needs to be
    // wrapped into a component action. The macro below defines a new type
    // 'get_data_action' which represents the (possibly remote) member function
    // partition::get_data().
    HPX_DEFINE_COMPONENT_DIRECT_ACTION(partition_server, get_data, get_data_action);

private:
    partition_data data_;
};

// The macros below are necessary to generate the code required for exposing
// our partition type remotely.
//
// HPX_REGISTER_COMPONENT() exposes the component creation
// through hpx::new_<>().
typedef hpx::components::simple_component<partition_server> partition_server_type;
HPX_REGISTER_COMPONENT(partition_server_type, partition_server);

// HPX_REGISTER_ACTION() exposes the component member function for remote
// invocation.
typedef partition_server::get_data_action get_data_action;
HPX_REGISTER_ACTION(get_data_action);

///////////////////////////////////////////////////////////////////////////////
// This is a client side helper class allowing to hide some of the tedious
// boilerplate while referencing a remote partition.
struct partition : hpx::components::client_base<partition, partition_server>
{
    typedef hpx::components::client_base<partition, partition_server> base_type;

    partition() {}

    // Create new component on locality 'where' and initialize the held data
    partition(hpx::id_type where, std::size_t size, double initial_value)
      : base_type(hpx::new_<partition_server>(where, size, initial_value))
    {}

    // Create a new component on the locality co-located to the id 'where'. The
    // new instance will be initialized from the given partition_data.
    partition(hpx::id_type where, partition_data const& data)
      : base_type(hpx::new_<partition_server>(hpx::colocated(where), data))
    {}

    // Attach a future representing a (possibly remote) partition.
    partition(hpx::future<hpx::id_type> && id)
      : base_type(std::move(id))
    {}

    // Unwrap a future<partition> (a partition already holds a future to the
    // id of the referenced object, thus unwrapping accesses this inner future).
    partition(hpx::future<partition> && c)
      : base_type(std::move(c))
    {}

    ///////////////////////////////////////////////////////////////////////////
    // Invoke the (remote) member function which gives us access to the data.
    // This is a pure helper function hiding the async.
    hpx::future<partition_data> get_data(partition_server::partition_type t) const
    {
        partition_server::get_data_action act;
        return hpx::async(act, get_id(), t);
    }
};

///////////////////////////////////////////////////////////////////////////////
// Data for one time step on one locality
struct stepper_server : hpx::components::simple_component_base<stepper_server>
{
    // Our data for one time step
    typedef std::vector<partition> space;

    stepper_server() {}

    stepper_server(std::size_t nl)
<<<<<<< HEAD
      : left_(hpx::find_from_basename(stepper_basename, idx(hpx::get_locality_id(), -1, nl))),
        right_(hpx::find_from_basename(stepper_basename, idx(hpx::get_locality_id(), +1, nl))),
=======
      : left_(hpx::find_id_from_basename
          (stepper_basename, idx(hpx::get_locality_id(), -1, nl))),
        right_(hpx::find_id_from_basename
            (stepper_basename, idx(hpx::get_locality_id(), +1, nl))),
>>>>>>> 6b3e7db2
        U_(2)
    {
    }

    // do all the work on 'np' local partitions, 'nx' data points each, for
    // 'nt' time steps
    space do_work(std::size_t local_np, std::size_t nx, std::size_t nt);

    HPX_DEFINE_COMPONENT_ACTION(stepper_server, do_work, do_work_action);

    // receive the left-most partition from the right
    void from_right(std::size_t t, partition p)
    {
        right_receive_buffer_.store_received(t, std::move(p));
    }

    // receive the right-most partition from the left
    void from_left(std::size_t t, partition p)
    {
        left_receive_buffer_.store_received(t, std::move(p));
    }

    HPX_DEFINE_COMPONENT_ACTION(stepper_server, from_right, from_right_action);
    HPX_DEFINE_COMPONENT_ACTION(stepper_server, from_left, from_left_action);

protected:
    // Our operator
    static double heat(double left, double middle, double right)
    {
        return middle + (k*dt/(dx*dx)) * (left - 2*middle + right);
    }

    // The partitioned operator, it invokes the heat operator above on all
    // elements of a partition.
    static partition heat_part(partition const& left, partition const& middle,
        partition const& right);

    // Helper functions to receive the left and right boundary elements from
    // the neighbors.
    partition receive_left(std::size_t t)
    {
        return left_receive_buffer_.receive(t);
    }
    partition receive_right(std::size_t t)
    {
        return right_receive_buffer_.receive(t);
    }

    // Helper functions to send our left and right boundary elements to
    // the neighbors.
    void send_left(std::size_t t, partition p)
    {
        hpx::apply(from_right_action(), left_.get(), t, p);
    }
    void send_right(std::size_t t, partition p)
    {
        hpx::apply(from_left_action(), right_.get(), t, p);
    }

private:
    hpx::shared_future<hpx::id_type> left_, right_;
    std::vector<space> U_;
    hpx::lcos::local::receive_buffer<partition> left_receive_buffer_;
    hpx::lcos::local::receive_buffer<partition> right_receive_buffer_;
};

// The macros below are necessary to generate the code required for exposing
// our partition type remotely.
//
// HPX_REGISTER_COMPONENT() exposes the component creation
// through hpx::new_<>().
typedef hpx::components::simple_component<stepper_server> stepper_server_type;
HPX_REGISTER_COMPONENT(stepper_server_type, stepper_server);

// HPX_REGISTER_ACTION() exposes the component member function for remote
// invocation.
typedef stepper_server::do_work_action do_work_action;
HPX_REGISTER_ACTION(do_work_action);

///////////////////////////////////////////////////////////////////////////////
// This is a client side member function can now be implemented as the
// stepper_server has been defined.
struct stepper : hpx::components::client_base<stepper, stepper_server>
{
    typedef hpx::components::client_base<stepper, stepper_server> base_type;

    // construct new instances/wrap existing steppers from other localities
    stepper()
      : base_type(hpx::new_<stepper_server>
          (hpx::find_here(), hpx::get_num_localities_sync()))
    {
<<<<<<< HEAD
        hpx::register_with_basename(stepper_basename, get_id(), hpx::get_locality_id());
=======
        hpx::register_id_with_basename
            (stepper_basename, get_id(), hpx::get_locality_id());
>>>>>>> 6b3e7db2
    }

    stepper(hpx::future<hpx::id_type> && id)
      : base_type(std::move(id))
    {}

    hpx::future<stepper_server::space> do_work(
        std::size_t local_np, std::size_t nx, std::size_t nt)
    {
        return hpx::async(do_work_action(), get_id(), local_np, nx, nt);
    }
};

///////////////////////////////////////////////////////////////////////////////
// The partitioned operator, it invokes the heat operator above on all elements
// of a partition.
partition stepper_server::heat_part(partition const& left,
    partition const& middle, partition const& right)
{
    using hpx::lcos::local::dataflow;
    using hpx::util::unwrapped;

    hpx::shared_future<partition_data> middle_data =
        middle.get_data(partition_server::middle_partition);

    hpx::future<partition_data> next_middle = middle_data.then(
        unwrapped(
            [middle](partition_data const& m) -> partition_data
            {
                // All local operations are performed once the middle data of
                // the previous time step becomes available.
                std::size_t size = m.size();
                partition_data next(size);
                for (std::size_t i = 1; i != size-1; ++i)
                    next[i] = heat(m[i-1], m[i], m[i+1]);
                return next;
            }
        )
    );

    return dataflow(
        hpx::launch::async,
        unwrapped(
            [left, middle, right](partition_data next, partition_data const& l,
                partition_data const& m, partition_data const& r) -> partition
            {
                // Calculate the missing boundary elements once the
                // corresponding data has become available.
                std::size_t size = m.size();
                next[0] = heat(l[size-1], m[0], m[1]);
                next[size-1] = heat(m[size-2], m[size-1], r[0]);

                // The new partition_data will be allocated on the same locality
                // as 'middle'.
                return partition(middle.get_id(), next);
            }
        ),
        std::move(next_middle),
        left.get_data(partition_server::left_partition),
        middle_data,
        right.get_data(partition_server::right_partition)
    );
}

///////////////////////////////////////////////////////////////////////////////
// This is the implementation of the time step loop
stepper_server::space stepper_server::do_work(std::size_t local_np,
    std::size_t nx, std::size_t nt)
{
    using hpx::lcos::local::dataflow;
    using hpx::util::unwrapped;

    // U[t][i] is the state of position i at time t.
    for (space& s: U_)
        s.resize(local_np);

    // Initial conditions: f(0, i) = i
    hpx::id_type here = hpx::find_here();
    for (std::size_t i = 0; i != local_np; ++i)
        U_[0][i] = partition(here, nx, double(i));

    // send initial values to neighbors
    send_left(0, U_[0][0]);
    send_right(0, U_[0][local_np-1]);

    for (std::size_t t = 0; t != nt; ++t)
    {
        space const& current = U_[t % 2];
        space& next = U_[(t + 1) % 2];

        // handle special case (one partition per locality) in a special way
        if (local_np == 1)
        {
            next[0] = dataflow(
                    hpx::launch::async, &stepper_server::heat_part,
                    receive_left(t), current[0], receive_right(t)
                );

            // send to left and right if not last time step
            if (t != nt-1)
            {
                send_left(t + 1, next[0]);
                send_right(t + 1, next[0]);
            }
        }
        else
        {
            next[0] = dataflow(
                    hpx::launch::async, &stepper_server::heat_part,
                    receive_left(t), current[0], current[1]
                );

            // send to left if not last time step
            if (t != nt-1) send_left(t + 1, next[0]);

            for (std::size_t i = 1; i != local_np-1; ++i)
            {
                next[i] = dataflow(
                        hpx::launch::async, &stepper_server::heat_part,
                        current[i-1], current[i], current[i+1]
                    );
            }

            next[local_np-1] = dataflow(
                    hpx::launch::async, &stepper_server::heat_part,
                    current[local_np-2], current[local_np-1], receive_right(t)
                );

            // send to right if not last time step
            if (t != nt-1) send_right(t + 1, next[local_np-1]);
        }
    }

    return U_[nt % 2];
}

HPX_REGISTER_GATHER(stepper_server::space, stepper_server_space_gatherer);

///////////////////////////////////////////////////////////////////////////////
int hpx_main(boost::program_options::variables_map& vm)
{
    using hpx::lcos::local::dataflow;

    boost::uint64_t nt = vm["nt"].as<boost::uint64_t>();   // Number of steps.
    boost::uint64_t nx = vm["nx"].as<boost::uint64_t>();   // Number of grid points.
    boost::uint64_t np = vm["np"].as<boost::uint64_t>();   // Number of partitions.

    if (vm.count("no-header"))
        header = false;

    std::vector<hpx::id_type> localities = hpx::find_all_localities();
    std::size_t nl = localities.size();                    // Number of localities

    if (np < nl)
    {
        std::cout << "The number of partitions should not be smaller than "
                     "the number of localities" << std::endl;
        return hpx::finalize();
    }

    // Create the local stepper instance, register it
    stepper step;

    // Measure execution time.
    boost::uint64_t t = hpx::util::high_resolution_clock::now();

    // Perform all work and wait for it to finish
    hpx::future<stepper_server::space> result = step.do_work(np/nl, nx, nt);

    // Gather results from all localities
    if (0 == hpx::get_locality_id())
    {
        boost::uint64_t const num_worker_threads = hpx::get_num_worker_threads();

        hpx::future<std::vector<stepper_server::space> > overall_result =
            hpx::lcos::gather_here(gather_basename, std::move(result), nl);

        std::vector<stepper_server::space> solution = overall_result.get();
        for (std::size_t i = 0; i != nl; ++i)
        {
            stepper_server::space const& s = solution[i];
            for (std::size_t i = 0; i != s.size(); ++i)
                s[i].get_data(partition_server::middle_partition).wait();
        }

        boost::uint64_t elapsed = hpx::util::high_resolution_clock::now() - t;

        // Print the solution at time-step 'nt'.
        if (vm.count("results"))
        {
            for (std::size_t i = 0; i != nl; ++i)
            {
                stepper_server::space const& s = solution[i];
                for (std::size_t j = 0; j != s.size(); ++j)
                {
                    std::cout << "U[" << i*(s.size()) + j << "] = "
                        << s[j].get_data(partition_server::middle_partition).get()
                        << std::endl;
                }
            }
        }

        print_time_results(boost::uint32_t(nl), num_worker_threads, elapsed,
            nx, np, nt, header);
    }
    else
    {
        hpx::lcos::gather_there(gather_basename, std::move(result)).wait();
    }

    return hpx::finalize();
}

int main(int argc, char* argv[])
{
    using namespace boost::program_options;

    options_description desc_commandline;
    desc_commandline.add_options()
        ("results", "print generated results (default: false)")
        ("nx", value<boost::uint64_t>()->default_value(10),
         "Local x dimension (of each partition)")
        ("nt", value<boost::uint64_t>()->default_value(45),
         "Number of time steps")
        ("np", value<boost::uint64_t>()->default_value(10),
         "Number of partitions")
        ("k", value<double>(&k)->default_value(0.5),
         "Heat transfer coefficient (default: 0.5)")
        ("dt", value<double>(&dt)->default_value(1.0),
         "Timestep unit (default: 1.0[s])")
        ("dx", value<double>(&dx)->default_value(1.0),
         "Local x dimension")
        ( "no-header", "do not print out the csv header row")
    ;

    // Initialize and run HPX, this example requires to run hpx_main on all
    // localities
    std::vector<std::string> cfg;
    cfg.push_back("hpx.run_hpx_main!=1");

    return hpx::init(desc_commandline, argc, argv, cfg);
}<|MERGE_RESOLUTION|>--- conflicted
+++ resolved
@@ -321,15 +321,10 @@
     stepper_server() {}
 
     stepper_server(std::size_t nl)
-<<<<<<< HEAD
-      : left_(hpx::find_from_basename(stepper_basename, idx(hpx::get_locality_id(), -1, nl))),
-        right_(hpx::find_from_basename(stepper_basename, idx(hpx::get_locality_id(), +1, nl))),
-=======
-      : left_(hpx::find_id_from_basename
-          (stepper_basename, idx(hpx::get_locality_id(), -1, nl))),
-        right_(hpx::find_id_from_basename
-            (stepper_basename, idx(hpx::get_locality_id(), +1, nl))),
->>>>>>> 6b3e7db2
+      : left_(hpx::find_from_basename(
+            stepper_basename, idx(hpx::get_locality_id(), -1, nl))),
+        right_(hpx::find_from_basename(
+            stepper_basename, idx(hpx::get_locality_id(), +1, nl))),
         U_(2)
     {
     }
@@ -421,12 +416,8 @@
       : base_type(hpx::new_<stepper_server>
           (hpx::find_here(), hpx::get_num_localities_sync()))
     {
-<<<<<<< HEAD
-        hpx::register_with_basename(stepper_basename, get_id(), hpx::get_locality_id());
-=======
-        hpx::register_id_with_basename
-            (stepper_basename, get_id(), hpx::get_locality_id());
->>>>>>> 6b3e7db2
+        hpx::register_with_basename(
+            stepper_basename, get_id(), hpx::get_locality_id());
     }
 
     stepper(hpx::future<hpx::id_type> && id)
